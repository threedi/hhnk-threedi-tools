--- conflicted
+++ resolved
@@ -35,11 +35,7 @@
 			"function": {
 				"difference": {
 					"left": "geom_area_New",
-<<<<<<< HEAD
-					"right": "geom_area_New"
-=======
 					"right": "geom_area_Old"
->>>>>>> 92873fb4
 				}
 			}
 		},
@@ -74,11 +70,7 @@
 			"table": "brug",
 			"type": "category",
 			"description": "Verschil in categorie",
-<<<<<<< HEAD
-			"priority": "critical",
-=======
-			"priority": "warning",
->>>>>>> 92873fb4
+			"priority": "warning",
 			"left": "ws_categorie_New",
 			"right": "ws_categorie_Old"
 		},
@@ -220,11 +212,7 @@
 			"table": "duikersifonhevel",
 			"type": "category",
 			"description": "Verschil in ws_categorie",
-<<<<<<< HEAD
-			"priority": "critical",
-=======
-			"priority": "warning",
->>>>>>> 92873fb4
+			"priority": "warning",
 			"left": "ws_categorie_New",
 			"right": "ws_categorie_Old"
 		},
@@ -295,11 +283,7 @@
 			"table": "duikers_op_peilgrens",
 			"type": "category",
 			"description": "Verschil in ws_categorie",
-<<<<<<< HEAD
-			"priority": "critical",
-=======
-			"priority": "warning",
->>>>>>> 92873fb4
+			"priority": "warning",
 			"left": "categorie_New",
 			"right": "categorie_Old"
 		},
@@ -357,13 +341,6 @@
 			"table": "gemaal",
 			"type": "numeric",
 			"description": "Verschil in maximale capaciteit",
-<<<<<<< HEAD
-			"priority": "critical",
-			"function": {
-				"difference": {
-					"left": "maximalecapaciteit_New",
-					"right": "maximalecapaciteit_Old"
-=======
 			"priority": "critical",
 			"function": {
 				"difference": {
@@ -1350,7 +1327,6 @@
 				"difference": {
 					"left": "geom_area_New",
 					"right": "geom_area_Old"
->>>>>>> 92873fb4
 				}
 			}
 		},
