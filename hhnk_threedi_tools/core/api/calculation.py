# %%
# First-party imports
import datetime
import time
import numpy as np
import requests
from pathlib import Path
import zipfile

# Third-party imports
import threedi_api_client as tac
from threedi_api_client import ThreediApi
from threedi_api_client.openapi import ApiException
from IPython.core.display import HTML


# Local
import hhnk_research_tools as hrt
from hhnk_threedi_tools.variables.api_settings import API_SETTINGS
from hhnk_threedi_tools.external.threedi_calls import ThreediCalls

# Globals
THREEDI_API_HOST = "https://api.3di.live"

#TODO move to hrt
def update_dict_keys(mydict, translate_dict={}, remove_keys=[]) -> dict:
    """Rename dict keys and/or remove.
    mydict (dict): dict that needs updated keys
    translate_dict (dict): has format -> old:new
    remove_keys (list): remove some keys while we're at it."""
    for key_old in translate_dict:
        key_new = translate_dict[key_old]
        if key_old in mydict:
            mydict[key_new] = mydict.pop(key_old)

    for key in remove_keys:
        if key in mydict:
            mydict.pop(key)

    return mydict
def apply_translate_dict(value, translate_dict):
    """Use replaced value if it is in keys of translate dict
    otherwise return the value."""
    if value in translate_dict.keys():
        return translate_dict[value]
    else:
        return value

class NumericalSettings:
    def __init__(self, database_path, settings_id):
        """
        database_path: path to sqlite.
        settings_id: as defined in the global_settings (global_setting["numerical_settings_id"])
        """

        self.translate_dict_numerical = {
            "frict_shallow_water_correction": "friction_shallow_water_depth_correction",
            "integration_method": "time_integration_method",
            "limiter_grad_1d": "limiter_waterlevel_gradient_1d",
            "limiter_grad_2d": "limiter_waterlevel_gradient_2d",
            "max_nonlin_iterations": "max_non_linear_newton_iterations",
            "max_degree": "max_degree_gauss_seidel",
            "minimum_friction_velocity": "min_friction_velocity",
            "minimum_surface_area": "min_surface_area",
            "precon_cg": "use_preconditioner_cg",
            "thin_water_layer_definition": "limiter_slope_thin_water_layer",
            "use_of_nested_newton": "use_nested_newton",
        }

        # Minimum numerical settings. If in globalsettings the value is None, 
        # these values will be used.
        self.NUM_MIN = {
            # General
            "limiter_waterlevel_gradient_1d": 1,
            "limiter_waterlevel_gradient_2d": 1,
            "limiter_slope_crossectional_area_2d": 0,
            "limiter_slope_friction_2d": 0,
            "limiter_slope_thin_water_layer": 0,
            # Matrix
            "convergence_cg": 1e-12,
            "convergence_eps": 0.00005,
            "use_of_cg": 20,
            "use_nested_newton": 1,
            "max_degree_gauss_seidel": 0,
            "max_non_linear_newton_iterations": 20,
            "precon_cg": 1,
            "integration_method": 0,
            # Thresholds
            "flow_direction_threshold": 1e-13,
            "general_numerical_threshold": 1e-13,
            "thin_water_layer_definition": None,
            "minimum_friction_velocity": None,
            "minimum_surface_area": None,
            "min_friction_velocity": 0.01,
            "min_surface_area": 1.0e-8,
            "flooding_threshold": 0.000001,
            # Miscellaneous
            "cfl_strictness_factor_1d": 1,
            "cfl_strictness_factor_2d": 1,
            "friction_shallow_water_depth_correction": 0,
            "pump_implicit_ratio": 1,
            "preissmann_slot": 0,
            "time_integration_method": 0,
        }

        self.settings_df = hrt.sqlite_table_to_df(
                database_path=database_path, table_name="v2_numerical_settings"
            )
        self.settings_df.set_index("id", inplace=True)

        self.settings = self.settings_df.loc[settings_id].to_dict() 

        self.settings = update_dict_keys(mydict=self.settings, 
                                            translate_dict=self.translate_dict_numerical, 
                                            remove_keys=["id"])

        self.settings["flooding_threshold"] = 1e-5  #FIXME Not in sqlite?

        #Make sure minimum values are passed
        for key, value in self.settings.items():
            if value == None and key in self.NUM_MIN:
                self.settings[key] = self.NUM_MIN[key]
        
        #Clean (?)
        for key, value in self.settings.items():
            if type(value).__module__ == np.__name__:
                self.settings[key] = value.item()  # np to python types


class SimulationData:
    def __init__(self,
                sqlite_path: Path, 
                sim_name: str, 
                sim_duration: int, 
                rain_data:list=[{}],
                iwlvl_raster_id:int = None,
                threedi_api: ThreediApi = None,
                model_id:int = None):
        """
        Prepare simulation data from the sqlite and get the available rasters from 3Di.
        sqlite_path (Path): Path to the sqlite.
        sim_name (str): Name of the simulation.
        sim_duration (int): Simulation duration in seconds
        rain_data (list): list with dicts that describe the rain. offset/duration in s:
                            [{'offset': 3600,
                            'duration': 7200,
                            'value': 4.930555555555556e-06,
                            'units': 'm/s'}]
        iwlvl_raster_id (int): Id on 3Di API of the iwlvl raster. This raster should be
            uploaded to the revision beforehand.
        threedi_api (ThreediApi): Optional, required when iwlvl_raster_id is not None.
                                    should already be initiated with api_key.
        model_id (int): Optional, required when iwlvl_raster_id is not None.
        """

        self.sqlite_path = sqlite_path
        self.sim_name = sim_name

        self.global_setting_df = hrt.sqlite_table_to_df(
            database_path=self.sqlite_path, table_name="v2_global_settings"
        )
        self.global_setting = self.global_setting_df.iloc[0].to_dict() #only take first row
        self.boundary_1d_settings_df = hrt.sqlite_table_to_df(
            database_path=self.sqlite_path, table_name="v2_1d_boundary_conditions"
        )

        self.rain = rain_data
        if type(self.rain)==dict:
            self.rain = [self.rain]

        self.structure_control = self._get_control_from_sqlite(sim_duration=sim_duration)
        self.laterals = self._get_laterals_from_sqlite(sim_duration=sim_duration)
        self.aggregation = self._get_aggregation_from_sqlite()
        self.boundaries = self._get_boundary_data()
        
        if iwlvl_raster_id is not None:
            self.iwlvl_rasters_available = self.get_iwlvl_rasters_dict(threedi_api=threedi_api,
                                                                    model_id=model_id)
            self.iwlvl_raster = self.iwlvl_rasters_available[iwlvl_raster_id]
            self.iwlvl_raster_aggmethod = self.get_iwlvl_raster_aggmethod_from_sqlite()
        else:
            self.iwlvl_raster = None
            self.iwlvl_raster_aggmethod = None

    @property
    def _numerical_settings_raw(self):
        return NumericalSettings(database_path=self.sqlite_path, 
                                settings_id=self.global_setting["numerical_settings_id"])

    @property
    def numerical_settings(self):
        return self._numerical_settings_raw.settings

    @property
    def physical_settings(self):
        return {
                "use_advection_1d": int(self.global_setting["advection_1d"]),
                "use_advection_2d": int(self.global_setting["advection_2d"]),
            }

    @property
    def time_step_settings(self):
        return {
            "time_step": self.global_setting["sim_time_step"],
            "min_time_step": self.global_setting["minimum_sim_time_step"],
            "max_time_step": self.global_setting["maximum_sim_time_step"],
            "use_time_step_stretch": bool(self.global_setting["timestep_plus"]),
            "output_time_step": self.global_setting["output_time_step"],
            }


    def _get_control_from_sqlite(self, sim_duration):
        """
        Read table control structures from the Sqlite and use them in the initialisation of the simulation
        """
        # db_file = r"E:\02.modellen\23_Katvoed\02_schematisation\00_basis\bwn_katvoed.sqlite"
        try:
            # Assuming control_group_id = 1
            control_group_id = self.global_setting["control_group_id"]

            if control_group_id is None:
                return []
            else: 
                control_group_id=int(control_group_id)


            v2_control = []
            v2_control_df = hrt.execute_sql_selection(
                    query="SELECT * FROM v2_control WHERE control_group_id = {}".format(
                            control_group_id
                        ),
                    database_path=self.sqlite_path,
                )
            for index, row in v2_control_df.iterrows():
                data = {
                    "id": int(row["id"]),
                    "control_type": row["control_type"],
                    "control_id": int(row["control_id"]),
                    "control_group_id": int(row["control_group_id"]),
                    "measure_group_id": int(row["measure_group_id"]),
                }
                v2_control.append(data)

            v2_control_measure_map = []
            for index, row in hrt.sqlite_table_to_df(
                database_path=self.sqlite_path, table_name="v2_control_measure_map"
            ).iterrows():
                data = {
                    "id": int(row["id"]),
                    "measure_group_id": int(row["measure_group_id"]),
                    "object_type": row["object_type"],
                    "object_id": int(row["object_id"]),
                    "weight": int(row["weight"]),
                }
                v2_control_measure_map.append(data)

            v2_control_table = []
            for index, row in hrt.sqlite_table_to_df(
                database_path=self.sqlite_path, table_name="v2_control_table"
            ).iterrows():
                action_table_string = row["action_table"]
                action_table = []
                action_type = row["action_type"]
                for entry in action_table_string.split("#"):
                    try:
                        measurement = [float(entry.split(";")[0])]
                    except ValueError as e:
                        #Problem with action table 
                        print(f"""Problem with '{entry}' at index {action_table_string.index(entry)} of the action_table_string for
{row}
""")
                        raise e

                    if action_type in ["set_crest_level", "set_pump_capacity"]:
                        action = [float(entry.split(";")[1])]
                    elif action_type == "set_discharge_coefficients":
                        action = [
                            float(entry.split(";")[1].split(" ")[0]),
                            float(entry.split(";")[1].split(" ")[0]),
                        ]
                    else:
                        print("ACTION TYPE NOT SUPPORTED")

                    # TODO after bugfix control structures
                    measure_operator = ">"  # remove this hardcoded work-around after bugfix
                    # measure_operator = row[1]  # Uncomment this line after bugfix

                    if measure_operator in ["<", "<="]:
                        action_table.insert(0, measurement + action)
                    elif measure_operator in [">", ">="]:
                        action_table.append(measurement + action)
                data = {
                    "id": row["id"],
                    "action_table": action_table,
                    "measure_operator": measure_operator,
                    "target_id": row["target_id"],
                    "target_type": row["target_type"],
                    "measure_variable": row["measure_variable"],
                    "action_type": action_type,
                }
                v2_control_table.append(data)

        except:
            print("Unable to read control from sqlite (or there are 0)")
            raise

        control_data = []
        for control in v2_control:
            connection_node = None
            structure_type = None
            structure_id = None
            measure_variable = None
            operator = None
            action_type = None
            values = None

            for control_measure_map in v2_control_measure_map:
                if control_measure_map["measure_group_id"] == control["measure_group_id"]:
                    if control_measure_map["object_type"] == "v2_connection_nodes":
                        connection_node = control_measure_map["object_id"]

            if control["control_type"] == "table":
                for control_table in v2_control_table:
                    if control_table["id"] == control["control_id"]:
                        structure_type = control_table["target_type"]
                        structure_id = control_table["target_id"]

                        if control_table["measure_variable"] == "waterlevel":
                            measure_variable = "s1"

                        operator = control_table["measure_operator"]
                        action_type = control_table["action_type"]
                        values = control_table["action_table"]

            else:
                print("Only table control is supported")
                raise RuntimeError("Only table control is supported")

            data = {
                "offset": 0,
                "duration": sim_duration,
                "measure_specification": {
                    "name": "Measurement location",
                    "locations": [
                        {
                            "weight": 1,
                            "content_type": "v2_connection_node",
                            "content_pk": connection_node,
                        }
                    ],
                    "variable": measure_variable,
                    "operator": operator,
                },
                "structure_type": structure_type,
                "structure_id": structure_id,
                "type": action_type,
                "values": values,
            }
            control_data.append(data)

        return control_data
    

    def _get_laterals_from_sqlite(self, sim_duration):
        """
        Read 1D laterals from the Sqlite and use them in the initialisation of the simulation
        """
        laterals_data = []
        for index, row in hrt.sqlite_table_to_df(
            database_path=self.sqlite_path, table_name="v2_1d_lateral"
        ).iterrows():
            data = None

            connection_node = int(row["connection_node_id"])

            values = []

            for entry in row["timeseries"].splitlines():
                t = int(entry.split(",")[0]) * 60
                q = float(entry.split(",")[1])
                values.append([min(t, sim_duration), q])

                if t > sim_duration:
                    break

            data = {
                "values": values,
                "units": "m3/s",
                "connection_node": connection_node,
                "offset": 0,
            }
            laterals_data.append(data)
        return laterals_data
                    

    def _get_aggregation_from_sqlite(self) -> list:
        """
        Read aggregation settings from sqlite
        """
        aggregation_data = []

            # flow_variable options [ water_level, flow_velocity, discharge, volume, pump_discharge, wet_cross_section, lateral_discharge, wet_surface, rain, simple_infiltration, leakage, interception, surface_source_sink_discharge ]
            # method options [ min, max, avg, cum, cum_positive, cum_negative, current, sum ]
        translate_dict_flow_variable = {"waterlevel" : "water_level",
                                    "wet_cross-section" : "wet_cross_section",
                                    }

        for index, row in hrt.sqlite_table_to_df(
            database_path=self.sqlite_path, table_name="v2_aggregation_settings"
        ).iterrows():
            data = {
                "name": row['var_name'], #string
                "flow_variable": apply_translate_dict(row['flow_variable'], translate_dict=translate_dict_flow_variable), #string
                "method": row['aggregation_method'], #string
                "interval": int(row['timestep']), #int
            }
            aggregation_data.append(data)
        return aggregation_data


    def _get_boundary_data(self):
        boundary_types =   {1: 'water_level', 
                        2: 'velocity',
                        3: 'discharge', 
                        5: 'sommerfeldt'
        }

        #1d boundary conditions
        data = []
        for index, row in self.boundary_1d_settings_df.iterrows():
            values=[]
            rows=[i for i in row['timeseries'].split('\n')]
            for i in rows:
                values.append([float(j) for j in i.split(',')])
            data_singleboundary= {
                "id": row["id"],
                "type": "1D",
                "interpolate": True,
                "values":values
            }
            data.append(data_singleboundary)
        return data

   
    def get_iwlvl_rasters_dict(self, threedi_api, model_id):
        """
        get 2d waterlevel from  (example from threedi_models_and_simulations\workers.py)
        id can be found from url
        https://api.3di.live/v3/threedimodels/{model_id}/initial_waterlevels/
        """
        #Get iwlvl rasters
        iwlvl_rasters_all = threedi_api.threedimodels_initial_waterlevels_list(threedimodel_pk=model_id).results

        iwlvl_rasters = {}
        for iwlvl in iwlvl_rasters_all:
            if iwlvl.source_raster is not None:
                iwlvl_rasters[iwlvl.source_raster_id] = iwlvl
        return iwlvl_rasters


    def get_iwlvl_raster_aggmethod_from_sqlite(self):
        """
        options in API are ["max", "min", "mean"], in sqlite these are ints
        agg method determines which value is chosen when in a calculation cell 
        multiple values are found for the initial waterlevel.
        """
        translate_dict_agg = {0 : "max",
                         1 : "min",
                         2 : "mean"}
        global_df = hrt.sqlite_table_to_df(
                    database_path=self.sqlite_path, table_name="v2_global_settings"
                )
        return translate_dict_agg[global_df.iloc[0]["water_level_ini_type"]]
    

    @property
    def basic_processing(self):
        return {
            "scenario_name": self.sim_name,
            "process_basic_results": True,
        }
    
    @property
    def damage_processing(self):
        return API_SETTINGS["damage_processing"]

    @property
    def arrival_processing(self):
        return {"arrival_time": True} #TODO check if works? was: {"basic_post_processing": True}
    


class SimulationTracker:
    """Track the options that have been added to the simulation"""
    def __init__(self):
        self.basic_processing = False
        self.damage_processing = False
        self.arrival_processing = False
        self.structure_control = False
        self.laterals = False
        self.aggregation = False
        self.iwlvl_raster_id = None
        self.iwlvl_raster_url = None






class Simulation:
    """
    Usage:
        sim = Simulation(CONFIG)
        sim.model =  "BWN Schermer interflow referentie #2"
        sim.template = "Referentie"
        sim.create()

    """

    def __init__(
        self,
        api_key: str,
        start_time: datetime.datetime = datetime.datetime(2022, 1, 1, 0, 0),
        host=THREEDI_API_HOST,
    ):

        self.start_time = start_time
        # self._end_time = "set self.sim_duration first"
        self._sqlite_path = "call self.download_sqlite first"


        # not defined variables
        self._model = None
        self._template = None
        self._organisation = None
        self._output_folder = None

        config = {
            "THREEDI_API_HOST": host,
            "THREEDI_API_PERSONAL_API_TOKEN": api_key,
        }

        self.threedi_api = ThreediApi(config=config)
        self.threedi_api_beta = ThreediApi(config=config, version="v3-beta")
        self.tc = ThreediCalls(threedi_api=self.threedi_api)

        self.data=None #set by calling .set_data()
        self.simulation=None
        self.simulation_created = False
        self.tracker = SimulationTracker() #tracks what is added to simulation


    # @property
    # def end_time(self):
    #     return self._end_time

    # @end_time.setter
    # def end_time(self, sim_duration):
    #     self._end_time = self.start_time + datetime.timedelta(seconds=sim_duration)


    @property
    def end_time(self):
        return self.start_time + datetime.timedelta(seconds=self.sim_duration)


    @property
    def logged_in(self):
        """return user"""
        try:
            return self.threedi_api.auth_profile_list()
        except:
            return "Cannot login" 

    @property
    def id(self):
        return self.simulation.id

    @property
    def model(self):
        return self._model

    def set_model(self, model_id):
        self._model=self.threedi_api.threedimodels_read(model_id)
        self.model_id = model_id

    @property
    def revision_id(self):
        try:
            return self.model.revision_id
        except:
            raise Exception("set model first (self.set_model) first (call .create)")

    @property
    def schema_id(self):
        try:
            return self.model.schematisation_id
        except:
            raise Exception("set model first (self.set_model) first (call .create)")

    @property 
    def output_folder(self):
        return self._output_folder

    @output_folder.setter
    def output_folder(self, value):
        self._output_folder=value

    @property
    def template(self):
        return self._template

    @template.setter
    def template(self, template_name: str):
        if not self.model:
            raise ValueError("Please set model first")

        call = self.threedi_api_beta.simulation_templates_list(
            name=template_name, simulation__threedimodel__id=self.model.id
        )
        self._template = self._api_result(call, "Template does not exist.")

    @property
    def sqlite_path(self):
        return self._sqlite_path

    @sqlite_path.setter
    def sqlite_path(self, sqlite_path):
        self._sqlite_path = sqlite_path
    # @property
    # def organisation(self):
    #     return self._organisation

    # @organisation.setter
    # def organisation_name(self, organisation_name):
    #     call = self.threedi_api.organisations_list(name=organisation_name)
    #     self._organisation = self._api_result(call, "Organisation does not exist.")

    # @organisation.setter
    # def organisation_id(self, organisation_id):
    #     call = self.threedi_api.organisations_read(organisation_id)
    #     self._organisation = self._api_result(call, "Organisation does not exist.")


    def add_default_settings(self):
        # add initial water (1d)
        self._add_to_simulation(
            self.threedi_api.simulations_initial1d_water_level_predefined_create,
            simulation_pk=self.id,
            data={},
            async_req=False,
        )

        self._add_to_simulation(
            self.threedi_api.simulations_settings_time_step_create,
            simulation_pk=self.id,
            data=self.data.time_step_settings,
        )

        #Numerical settings
        self._add_to_simulation(
            self.threedi_api.simulations_settings_numerical_create,
            simulation_pk=self.id,
            data=self.data.numerical_settings,
        )

        #Physical settings
        self._add_to_simulation(
            self.threedi_api.simulations_settings_physical_create,
            simulation_pk=self.id,
            data=self.data.physical_settings,
        )

        if self.data.iwlvl_raster is not None:
            self.tracker.iwlvl_raster_id = self.data.iwlvl_raster.source_raster_id
            self.tracker.iwlvl_raster_url = self.data.iwlvl_raster.url

            self.tc.create_simulation_initial_2d_water_level_raster(
                simulation_pk=self.id,
                aggregation_method=self.data.iwlvl_raster_aggmethod,
                initial_waterlevel=self.data.iwlvl_raster.url,
            )

    def add_constant_rain(self):
        for rain_data in self.data.rain:
            self._add_to_simulation(
                self.threedi_api.simulations_events_rain_constant_create,
                simulation_pk=self.id,
                data=rain_data,
            )
    def check_structure_control(self, max_retries=10):
        """Check if structure control in simulation is valid."""
        i=0
        valid = False

        while (valid is False) or (i<max_retries):
            i+=1
            structure_control_list = self.threedi_api.simulations_events_structure_control_table_list(simulation_pk=self.id)

            valid = True
            for r in structure_control_list.results:
                for l in r.measure_specification.locations:
                    if l.state != "valid":
                        valid=False
            
            if not valid:
                print(f"waiting for structure control to become valid ({i}/{max_retries})")
                time.sleep(10)
                    
            
        if valid:
            print("structure control is valid")
            return True
        elif i > max_retries:
                print("max_retries exceeded (100 sec) for structure control to become valid, simulation did not start")
                return False
        else:
            print("this shouldnt happen..")
            return False    


    def add_structure_control(self):
        for control_data in self.data.structure_control:
            self._add_to_simulation(self.threedi_api.simulations_events_structure_control_table_create,
                        simulation_pk=self.id, data=control_data
                    )
        self.tracker.structure_control = True


    def add_laterals(self):
        """If  empty wont add."""
        for lateral in self.data.laterals:
            self._add_to_simulation(self.threedi_api.simulations_events_lateral_timeseries_create,
                            simulation_pk=self.id, data=lateral, async_req=False
                        )
        self.tracker.laterals = True


    def add_boundaries(self):
        # Deels overgenomen van threedi_models_and_simulations
        def save_json(filepath, data):
            import json
            with open(filepath, 'w', encoding='utf-8') as f:
                json.dump(data, f, ensure_ascii=False, indent=4)

        def upload_json(upload_result, filepath):
            """upload_result: instance returned by creating the file on the API"""
            with open(filepath, "rb") as file:
                response = requests.put(upload_result.put_url, data=file)
                return response
       
        filename = f"boundaryconditions_{self.model_id}.json"

        output_path = Path(self.output_folder).joinpath( "tempfiles", filename)
        output_path.parent.parent.mkdir(exist_ok=True)
        output_path.parent.mkdir(exist_ok=True) #Create parent folder

        if not output_path.exists():
            save_json(output_path, self.data.boundaries)
        
        if self.data.boundaries == []:
            print("Info: Boundary file is empty, file not uploaded")
            return "Info: Boundary file is empty, file not uploaded"


        UPLOAD_TIMEOUT = 45
        valid_states = ["processed", "valid"]


        if self.data.boundaries != []:

            bc_upload = self._add_to_simulation(self.threedi_api.simulations_events_boundaryconditions_file_create,
                        simulation_pk=self.id, data={'filename':filename}
            )
            upload_json(bc_upload, output_path)
            print(f"create: {output_path}")
            for ti in range(int(UPLOAD_TIMEOUT // 2)):
                uploaded_bc = self.tc.fetch_boundarycondition_files(self.id)[0]
                if uploaded_bc.state in valid_states:
                    print('\nUpload success')
                    break
                else:
                    print(f'Uploading {filename} ({ti}/{int(UPLOAD_TIMEOUT // 2)})', end='\r')
                    time.sleep(2)


    def add_basic_post_processing(self):
        self._add_to_simulation(self.threedi_api.simulations_results_post_processing_lizard_basic_create,
                simulation_pk=self.id, data=self.data.basic_processing
            )
        self.tracker.basic_processing = True

    def add_damage_post_processing(self):
        self._add_to_simulation(self.threedi_api.simulations_results_post_processing_lizard_damage_create,
                simulation_pk=self.id, data=self.data.damage_processing
            )
        self.tracker.damage_processing = True

    def add_arrival_post_processing(self):
        self._add_to_simulation(self.threedi_api.simulations_results_post_processing_lizard_arrival_create,
                simulation_pk=self.id, data=self.data.arrival_processing
            )
        self.tracker.arrival_processing = True
        
    def add_aggregation_post_processing(self):
        """If  empty wont add."""
        for aggregation in self.data.aggregation:
            self._add_to_simulation(self.threedi_api.simulations_settings_aggregation_create,
                    simulation_pk=self.id, data=aggregation
                )
        self.tracker.aggregation = True

    def _add_to_simulation(self, func, **kwargs):
        """add something to simulation, if apiexcetion is raised sleep on it and try again."""
        while True:
            try:
                #check if data is dict
                if "data" in kwargs.keys():
                    if type(kwargs["data"]) != dict:
                        print("OJEE... data is geen dict {func}")
                        break

                r=func(**kwargs)
                return r
            except ApiException as e:
                self.error=e
                print(e)
                if self.error.status==400:
                    print(f"ERROR in {func}")
                    print(self.error.body)
                    break
                else: #TODO add error code of API overload
                    time.sleep(10)
                    continue

    def _api_result(self,
        result: tac.openapi.models.inline_response20062.InlineResponse20062, 
        message: str
    ) -> tac.openapi.models.threedi_model.ThreediModel:
        """Raises an error if no results"""
        if len(result.results) == 0:
            raise ValueError(message)
        return result.results[0]


    def create(self, output_folder, simulation_name, model_id, organisation_uuid, sim_duration, output_folder_sqlite=None):
        # data = {
        #     "template": self.template.id,
        #     "name": simulation_name,
        #     "threedimodel": self.model.id,
        #     "organisation": self.organisation._unique_id,
        #     "start_datetime": self.start,
        #     "end_datetime": self.end,
        # }
        # call = self.threedi_api_beta.simulations_from_template(data)
        # self.simulation = self._api_result(call, "Simulation is not yet processed")

        self.output_folder = output_folder
        self.sim_duration = sim_duration

        self.set_model(model_id=model_id)

        #Download the sqlite so we can retrieve some settings
        self.sqlite_path = self.download_sqlite(output_folder_sqlite=output_folder_sqlite)

        #Create simulation on API
        data={  "name":simulation_name,
            	"threedimodel":self.model_id,
                "organisation":organisation_uuid,
                "start_datetime":self.start_time,
                "end_datetime":self.end_time,
                "store_results": True
                }

        self.simulation = self._add_to_simulation(self.threedi_api.simulations_create, data=data)
        self.simulation_created = True


    def download_sqlite(self, output_folder_sqlite=None):
        """Download sqlite of selected model to temporary folder"""
        if output_folder_sqlite is None:
            output_folder_sqlite = self.output_folder


        if output_folder_sqlite is None:
            return "define self.output_folder first"

        if self.model is None:
            return "define self.model_id first"

<<<<<<< HEAD
        output_path = Path(os.path.join(output_folder_sqlite, "tempfiles", f"model_{self.model_id}.zip"))
=======
        output_path = Path(output_folder_sqlite).joinpath("tempfiles", f"model_{self.model_id}.zip")
>>>>>>> e969ffb5
        output_path.parent.parent.mkdir(exist_ok=True)
        output_path.parent.mkdir(exist_ok=True) #Create parent folder
        if not output_path.with_suffix('').exists():
            if not output_path.exists():
                sqlite_dnwld = self._add_to_simulation(self.threedi_api.schematisations_revisions_sqlite_download,
                        id=int(self.revision_id), schematisation_pk=int(self.schema_id)
                )
                r = requests.get(sqlite_dnwld.get_url)
                with open(output_path, 'wb') as f:
                    f.write(r.content)

            #unpack zip
            zip_ref = zipfile.ZipFile(output_path, "r")
            zip_ref.extractall(output_path.with_suffix(''))
            zip_ref.close()

        return [i for i in output_path.with_suffix('').glob('*.sqlite')][0]


    def get_data(self, rain_data, iwlvl_raster_id=None):
        """Load all data that should be added to the simulation"""
        self.data=SimulationData(sqlite_path=self.sqlite_path, #set  by calling .create (which calls .download_sqlite)
                sim_name=self.simulation.name, #set by calling .create
                sim_duration=self.sim_duration, #set by calling .create
                rain_data=rain_data,
                iwlvl_raster_id=iwlvl_raster_id,
                threedi_api=self.threedi_api,
                model_id=self.model_id,
            )


    def start(self, extra_name=""):
        self.structure_control_valid = self.check_structure_control()
        if self.structure_control_valid:
            self.start_feedback = self._add_to_simulation(self.threedi_api.simulations_actions_create,
                                        simulation_pk=self.id, data={"name": "queue"}
            )

            # Create APIcall.txt file
            apicall_txt = Path(self.output_folder) / f"apicall{extra_name}_simid{self.simulation.id}_date{datetime.datetime.now().strftime('%Y%m%d_%H%M%S')}.txt"
            with open(apicall_txt, "a") as t:
                t.write(self.simulation_info(str_type="text"))
        else:
            self.start_feedback="Simulation_did not start (structure control not valid)"            


    def shutdown(self, simulation_pk):
        """stop simulation"""
        self.threedi_api.simulations_actions_create(simulation_pk,data={"name":"shutdown"})


    def simulation_info(self, str_type="text"):
        sim=self.simulation
        if str_type=="text":
            newline = "\n"
            return f"Simulation: {sim.url}\
                    {newline}Scenario name: {sim.name}\
                    {newline}Organisation name: {sim.organisation_name}\
                    {newline}Duration: {sim.duration}s ({sim.duration/3600}h)\
                    {newline}Rain events: {self.data.rain}\
                    {newline}Control structures count: {len(self.data.structure_control)}\t(used={self.tracker.structure_control})\
                    {newline}Laterals count: {len(self.data.laterals)}\t(used={self.tracker.laterals})\
                    {newline}2d inital wlvl raster: {self.tracker.iwlvl_raster_url}\
                    {newline}\
                    {newline}Post processing\
                    {newline}Aggregation settings count: {len(self.data.aggregation)}\t(used={self.tracker.aggregation})\
                    {newline}Basic processing lizard: {self.tracker.basic_processing}\
                    {newline}Damage processing lizard: {self.tracker.damage_processing}\
                    {newline}Arrival processing lizard: {self.tracker.arrival_processing}\t(aggmethod={self.data.iwlvl_raster_aggmethod})"

        if self.tracker.iwlvl_raster_id is not None:
            iwlvl_text = f"<a href={self.tracker.iwlvl_raster_url}>{self.tracker.iwlvl_raster_id}</a>"
        else:
            iwlvl_text = ""

        if str_type=="html":
            newline = "<br>"
            return HTML(f"Simulation id: <a href={sim.url}>{sim.id}</a>\
                    {newline}Scenario name: {sim.name}\
                    {newline}Organisation name: {sim.organisation_name}\
                    {newline}Duration: {sim.duration}s ({sim.duration/3600}h)\
                    {newline}Rain events: {self.data.rain}\
                    {newline}Control structures count: {len(self.data.structure_control)}\t(used={self.tracker.structure_control})\
                    {newline}Laterals count: {len(self.data.laterals)}\t(used={self.tracker.laterals})\
                    {newline}2d inital wlvl raster: {iwlvl_text}\t(aggmethod={self.data.iwlvl_raster_aggmethod})\
                    {newline}\
                    {newline}Post processing\
                    {newline}Aggregation settings count: {len(self.data.aggregation)}\t(used={self.tracker.aggregation})\
                    {newline}Basic processing lizard: {self.tracker.basic_processing}\
                    {newline}Damage processing lizard: {self.tracker.damage_processing}\
                    {newline}Arrival processing lizard: {self.tracker.arrival_processing}")


    def example_use(self, basic_processing=False, damage_processing=False, arrival_processing=False, aggregation=False):
        
        if self.data is not None:
            self.add_default_settings()
            self.add_constant_rain()
            self.add_structure_control()
            self.add_laterals()
            self.add_boundaries()
            if aggregation:
                self.add_aggregation_post_processing()
            if basic_processing:
                self.add_basic_post_processing()
            if damage_processing:
                self.add_damage_post_processing()
            if arrival_processing:
                self.add_arrival_post_processing()

        else:
            print("Tried to add data to simulation that doesnt have data loaded yet.")


    #TODO reload created simulation and continue with that? 
    # Maybe remove the data that was added (should also do that with change simulation)
    # def load_simulation_data(self, ):
    #     SimulationData(sqlite_path=self.sqlite_path, 
    #                     sim_name, sim_duration, rain_data)



if __name__ == "__main__":
    self=Simulation(api_key="")
    # sim.model = "BWN Schermer interflow referentie #2"
    # self.set_model(49484)

    rain_data = [{'offset': 3600,
        'duration': 7200,
        'value': 4.930555555555556e-06,
        'units': 'm/s'}]

    # self.download_sqlite(output_folder='E:\\02.modellen\\model_test_v2\\03_3di_results\\0d1d_results\\hub_0d1d #6 1d2d_test')
    # self.create(output_folder='E:\\02.modellen\\model_test_v2\\03_3di_results\\0d1d_results\\hub_0d1d #6 1d2d_test',
    #                     simulation_name="hub test nr4", 
    #                     model_id=49484, 
    #                     organisation_uuid="48dac75bef8a42ebbb52e8f89bbdb9f2", 
    #                     sim_duration=10800)
    # # sim.template = "Referentie"

    # self.get_data(rain_data=rain_data)

    # self.example_use()
    # test = SimulationData(sqlite_path=self.sqlite_path, #set  by calling .create (which calls .download_sqlite)
    #             sim_name='hu', #set by calling .create
    #             sim_duration=self.sim_duration, #set by calling .create
    #             rain_data=rain_data
    #         )
# %%<|MERGE_RESOLUTION|>--- conflicted
+++ resolved
@@ -888,11 +888,8 @@
         if self.model is None:
             return "define self.model_id first"
 
-<<<<<<< HEAD
-        output_path = Path(os.path.join(output_folder_sqlite, "tempfiles", f"model_{self.model_id}.zip"))
-=======
+
         output_path = Path(output_folder_sqlite).joinpath("tempfiles", f"model_{self.model_id}.zip")
->>>>>>> e969ffb5
         output_path.parent.parent.mkdir(exist_ok=True)
         output_path.parent.mkdir(exist_ok=True) #Create parent folder
         if not output_path.with_suffix('').exists():
