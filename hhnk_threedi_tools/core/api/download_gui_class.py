--- conflicted
+++ resolved
@@ -56,23 +56,20 @@
 
 class dlRaster:
     """Helper for input of download_functions."""
-<<<<<<< HEAD
-    def __init__(self,
-                 scenario_uuid,
-                 raster_code,
-                 resolution,
-                 output_path,
-                 is_threedi_scenario=True,
-                 button = None,
-                 name = None,
-                 timelist=None,
-                 bbox=None):
-        #Api variables
-=======
-
-    def __init__(self, scenario_uuid, raster_code, resolution, output_path, button, name, timelist=None, bbox=None):
+
+    def __init__(
+        self,
+        scenario_uuid,
+        raster_code,
+        resolution,
+        output_path,
+        is_threedi_scenario=True,
+        button=None,
+        name=None,
+        timelist=None,
+        bbox=None,
+    ):
         # Api variables
->>>>>>> 513a676a
         self.scenario_uuid = scenario_uuid
         self.raster_code = raster_code
         self.resolution = resolution
