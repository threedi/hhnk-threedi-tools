# -*- coding: utf-8 -*-
"""
Created on Thu Feb  3 11:01:55 2022

@author: chris.kerklaan

-- Selecteer rekencellen die volledig binnen watervlakken liggen.
-- 1. Interpoleer de naast gelegen cellen naar dit vlak
-- 2. Vind 1D/2D connectie en plaats de 1D waterstand op de 2D cel.
-- Bereken het volume verschil per cel.
 

Structuur:
    Classes:
        - GridEdit - Past de netcdf aan op basis van grid ids
    Functions:
        - Selecteer nodes op basis van een vector
        - Creeer waterdiepte op basis van een tijdstap
    
"""

# system appends
import sys

sys.path.append(r"C:\Users\chris.kerklaan\Documents\Github\hhnk-threedi-tools")
# sys.path.append(r"C:\Users\chris.kerklaan\Documents\Github\hhnk-research-tools")

# First-party imports
import shutil
import numpy as np
from osgeo import ogr

# Third-party imports
import xarray as xr

# import rasterio
from shapely.geometry import mapping
# from rasterio.mask import mask

import pandas as pd
from shapely import wkt
import geopandas as gpd
# from rasterstats import zonal_stats
from threedidepth.calculate import calculate_waterdepth
from threedigrid.admin.gridresultadmin import GridH5ResultAdmin

# Local imports
from hhnk_threedi_tools import Folders

# from hhnk_research_tools.threedi.gridedit import GridEdit
from hhnk_research_tools.gis.raster import Raster


class GridEdit:
    def __init__(self, netcdf_path):
        self.ds = xr.open_dataset(netcdf_path)
        self.edit = self.ds.load()

    def set_wl_timeseries(self, node_id, levels):
        assert len(levels) == len(self.edit["Mesh2D_s1"])

        for timestep in range(len(self.edit["Mesh2D_s1"])):
            self.edit["Mesh2D_s1"][timestep][node_id - 1] = levels[timestep]

    def write(self, output_path):
        self.edit.to_netcdf(output_path)


# Helper functions
def get_geometry_grid_cells(grid: GridH5ResultAdmin, use_ogr=True):
    """returns an ogr Datasource with the cells of a threedigrid"""
    grid.cells._to_ogr("ESRI Shapefile", "/vsimem/cells.shp")
    if use_ogr:
        ds = ogr.Open("/vsimem/cells.shp")
        layer = ds.GetLayer()
        return ds, layer
    else:
        return gpd.read_file("/vsimem/cells.shp")


def get_neighbor_cells(grid: GridH5ResultAdmin, node_id: int):
    """returns the neighboring cells of a grid cell"""
    ds, cells = get_geometry_grid_cells(grid)
    cell = cells.GetFeature(node_id - 1)
    cells.SetSpatialFilter(cell.GetGeometryRef())
    return [c["nod_id"] for c in cells if c["nod_id"] != node_id]


# main functions
def threedi_nodes_within_vector(
    vector: gpd.geodataframe.GeoDataFrame, grid: GridH5ResultAdmin
):
    """
    returns node ids of 2D and 1D nodes which are present within
    the shape of the Vector.
    params:
        vector: Geopandas geodataframewith polygons
        grid: GridH5ResultAdmin with 1D/2D

    """
    # Get cells
    ds, cells = get_geometry_grid_cells(grid)
    # Get dissolved geometry
    shape = ogr.CreateGeometryFromWkt(vector.dissolve()["geometry"].to_wkt().iloc[0])

    # Spatial filter
    cells.SetSpatialFilter(shape)

    # Return only things within the shape
    output = []
    for i, c in enumerate(cells):
        geometry = wkt.loads(c.GetGeometryRef().ExportToWkt())
        if vector.geometry.contains(geometry).any():
            output.append(c["nod_id"])

    return output


def average_neighboring_levels(grid: GridH5ResultAdmin, node_id: int, timesteps: list):
    """
    returns the average levels of neighboring cells
    params:
        grid: GridH5ResultAdmin with 2D results
        node_id: Grid node id of which the neighbors are taken
        timesteps: List of timesteps
    """
    # Grab them neighbors
    neighbors = get_neighbor_cells(grid, node_id)
    print(f"Neighbors of {node_id}:", neighbors)

    # spatial filter
    nodes = grid.nodes.filter(id__in=neighbors)

    # temporal filter
    nodes = nodes.timeseries(indexes=timesteps).s1

    # return level per timesteps
    levels = []
    for n in nodes:
        n[n == -9999] = np.nan
        levels.append(np.nanmean(n))
    return levels


def replacement_1d2d(grid: GridH5ResultAdmin, node_2d_id: int, timesteps: list):
    """
    returns the first connected 1D waterlevel of a 2D node.
    Multiple 1D connection to a single 2D node are possible.
    Here, the first is taken.
    params:
        grid:  GridH5ResultAdmin with 1D/2D results.
        node_2d_id: 2D node id
        timesteps: waterlevels are returned of this timestep
    """
    # retrieve all 1d connections
    line_nodes = grid.lines.subset("1d2d").line_nodes
    connections = []
    for line_node in line_nodes:
        if node_2d_id in line_node:
            connections.append(int(line_node[line_node != node_2d_id]))

    if len(connections) == 0:
        print("No 1D2D connecton for this 2D node")
        return []

    # get the first
    connection = connections[0]

    print(f"Found 1d replacement for 2d node {node_2d_id}:", connection)

    # get the data
    levels = grid.nodes.filter(id=connection).timeseries(indexes=timesteps).s1

    return list(levels.flatten())


def edit_nodes_in_grid(
    folder_path: str, scenario: str, method: str, output_folder: str
):
    """
    writes a new netcdf with an edited version based on the chosen methodology

    This functions edits a threediresult and rewrites 2D waterlevels
    based a the location and a methodology.
    Methodology can be the average of neighboring cells or a 1D replacement.

    params:
        grid:  GridH5ResultAdmin with 1D/2D results.
        vector:gpd.geodataframe.GeoDataFrame
        method:
            - interpolated
            - 1d_replacement

        node_2d_id: 2D node id
        timesteps: waterlevels are returned of this timestep


    """

    # 0. Open variables
    folder = Folders(folder_path)
    vector = gpd.read_file(
        str(folder.source_data.damo), driver="FileGDB", layer="Waterdeel"
    )
    grid = folder.threedi_results.one_d_two_d[scenario].grid
    netcdf_path = str(folder.threedi_results.one_d_two_d[scenario].grid_path)
    edit = GridEdit(netcdf_path)

    # 1. retrieve the nodes where the cells are fully wthing the geometry
    node_ids = threedi_nodes_within_vector(vector, grid)
    print(f"Retrieved {len(node_ids)} nodes:", node_ids)

    # 2. get timesteps
    timesteps = list(range(0, len(grid.nodes.timestamps)))

    # 3. find the appropriate waterlevels per id
    levels_per_node = {}
    for node_id in node_ids:
        if method == "interpolated":
            levels = average_neighboring_levels(grid, node_id, timesteps)
        elif method == "1d_replacement":
            levels = replacement_1d2d(grid, node_id, timesteps)
        else:
            print(
                "Method incorrect, should be either 'interpolated' or '1d_replacement'"
            )

        if len(levels) == 0:
            print(f"No levels found, skipping node id {node_id}")
            continue

        levels_per_node[node_id] = levels

    # 4. edit the data
    for node_id, levels in levels_per_node.items():
        edit.set_wl_timeseries(node_id, levels)

    # write
    if not os.path.exists(output_folder):
        os.mkdir(output_folder)
    edit.write(output_folder + "/results_3di.nc")
    shutil.copy(
        str(folder.threedi_results.one_d_two_d[scenario].admin_path),
        output_folder + "/gridadmin.h5",
    )
    return levels_per_node


def calculate_depth(
    folder_path: str, results_type: str, revision: str, calculation_step: int
):
    """Calculates the waterdepth based on a threedi results
    params:
        folder: A HHNK Folder object
        result_type: "0d1d_result", "1d2d_results" or "batch"

    """
    if "0d1d" in results_type:
        raise ValueError("No 0d1d result please...")

    folder = Folders(folder_path)
    result = folder.threedi_results[results_type][revision]
    dem_path = str(folder.model.rasters.dem)

    folder.output[results_type][revision].create()
    output_path = (
        str(folder.output[results_type][revision]) + f"/depth_{calculation_step}.tif"
    )
    calculate_waterdepth(
        str(result.admin_path),
        str(result.grid_path),
        dem_path,
        output_path,
        calculation_steps=[int(calculation_step)],
    )
    print("Output at", output_path)

<<<<<<< HEAD
# def volume_difference(grid, raster_path, _type="max"):
#     #FIXME not used?
#     cells = get_geometry_grid_cells(grid, use_ogr=False)
    
#     geoms = cells.geometry.values # list of shapely geometries
#     geoms = [mapping(geoms[0])]
    
#     # source = rasterio.open(raster_path)
#     # out_image, out_transform = mask(source,geoms[0],crop=True)

#     # derive the sum of all cells
#     cells['sum'] = pd.DataFrame(
#                 zonal_stats(
#                     vectors=cells['geometry'], 
#                     raster=raster_path, 
#                 stats='sum'
#                 )   
#             )['sum']
    
#     for cell in cells:
#         cell.id
#         vol = grid.nodes.filter(cell.id)
        
#         # get aster 
=======

def volume_difference(grid, raster_path, _type="max"):
    cells = get_geometry_grid_cells(grid, use_ogr=False)

    geoms = cells.geometry.values  # list of shapely geometries
    geoms = [mapping(geoms[0])]

    source = rasterio.open(raster_path)
    out_image, out_transform = mask(source, geoms[0], crop=True)

    # derive the sum of all cells
    cells["sum"] = pd.DataFrame(
        zonal_stats(vectors=cells["geometry"], raster=raster_path, stats="sum")
    )["sum"]

    for cell in cells:
        cell.id
        vol = grid.nodes.filter(cell.id)
>>>>>>> a7b74170

        # get aster


def raster_volume(waterdepth_raster_path: str):
    """returns the volume of the waterdepth raster"""
    raster = Raster(waterdepth_raster_path)
    total = 0
    for index, array in raster:
        array[array == raster.nodata] = np.nan
        total += np.nansum(array)
    return total * raster.pixelarea


def threedi_result_volume(
    folder: Folders, results_type: str, revision: str, calculation_step: str
):
    """
    Extracts the total volume of a certain timestep of the gridadmin
    """

    folder = Folders(folder_path)
    grid = folder.threedi_results[results_type][revision].grid

    vol = grid.nodes.timeseries(indexes=[calculation_step]).vol

    if calculation_step == "max":
        grid.nodes.vol

    # spatial filter
    # geometries = get_geometry_grid_cells(grid)
    # for geometry in geometries:
    #    get_geometry_grid_cells(grid)

    vol = grid.nodes.timeseries(indexes=[calculation_step]).vol
    return np.nansum(vol)


if __name__ == "__main__":
    pass
    import os

    os.chdir(
        r"C:\Users\chris.kerklaan\Documents\Projecten\hhnk_detachering\hhnk_scripting\bwn_beemster"
    )

    ## input
    folder_path = r"C:\Users\chris.kerklaan\Documents\Projecten\hhnk_detachering\hhnk_scripting\bwn_beemster"
    results_type = (
        "results_1d2d"  # can be "0d1d_results", "1d2d_results" or "batch_results"
    )
    revision = "nieuw"
    calculation_step = 1

    vector_path = r"C:\Users\chris.kerklaan\Documents\Projecten\hhnk_detachering\hhnk_scripting\bwn_beemster/01_Source_data/DAMO.gdb"
    layer_name = "Waterdeel"
    netcdf_path = r"C:\Users\chris.kerklaan\Documents\Projecten\hhnk_detachering\hhnk_scripting\bwn_beemster/03_3di_resultaten\1d2d_results\nieuw/results_3di.nc"
    depth_path = r"C:\Users\chris.kerklaan\Documents\Projecten\hhnk_detachering\hhnk_scripting\bwn_beemster\Output\1d2d_tests\nieuw\Layers\depth_576.tif"

    # original
    # calculate_depth(folder_path, "1d2d_results", "nieuw", 576)
    scenario = "nieuw"
    method = "interpolated"

    output_folder = r"C:\Users\chris.kerklaan\Documents\Projecten\hhnk_detachering\hhnk_scripting\bwn_beemster/03_3di_resultaten\1d2d_results/test_interpolated"
    data = edit_nodes_in_grid(folder_path, "nieuw", "interpolated", output_folder)

    calculate_depth(folder_path, "1d2d_results", "test_interpolated", 576)

    edit = GridEdit(netcdf_path)
    output_path = r"C:\Users\chris.kerklaan\Documents\Projecten\hhnk_detachering\hhnk_scripting\bwn_beemster/03_3di_resultaten\1d2d_results/replacement/results_3di.nc"
    edit_nodes_in_grid(folder_path, "nieuw", "1d_replacement", output_path)
    calculate_depth(folder_path, "1d2d_results", "test", 576)<|MERGE_RESOLUTION|>--- conflicted
+++ resolved
@@ -275,7 +275,6 @@
     )
     print("Output at", output_path)
 
-<<<<<<< HEAD
 # def volume_difference(grid, raster_path, _type="max"):
 #     #FIXME not used?
 #     cells = get_geometry_grid_cells(grid, use_ogr=False)
@@ -300,26 +299,6 @@
 #         vol = grid.nodes.filter(cell.id)
         
 #         # get aster 
-=======
-
-def volume_difference(grid, raster_path, _type="max"):
-    cells = get_geometry_grid_cells(grid, use_ogr=False)
-
-    geoms = cells.geometry.values  # list of shapely geometries
-    geoms = [mapping(geoms[0])]
-
-    source = rasterio.open(raster_path)
-    out_image, out_transform = mask(source, geoms[0], crop=True)
-
-    # derive the sum of all cells
-    cells["sum"] = pd.DataFrame(
-        zonal_stats(vectors=cells["geometry"], raster=raster_path, stats="sum")
-    )["sum"]
-
-    for cell in cells:
-        cell.id
-        vol = grid.nodes.filter(cell.id)
->>>>>>> a7b74170
 
         # get aster
 
