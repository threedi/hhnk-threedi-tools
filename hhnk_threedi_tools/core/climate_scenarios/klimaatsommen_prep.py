# %%
from pathlib import Path

import geopandas as gpd
import hhnk_research_tools as hrt
import pandas as pd

from hhnk_threedi_tools import Folders
from hhnk_threedi_tools.core.result_rasters.calculate_raster import BaseCalculatorGPKG
from hhnk_threedi_tools.core.result_rasters.netcdf_to_gridgpkg import NetcdfToGPKG


class KlimaatsommenPrep:
    """Postprocessing of climate scenarios. This object will turn the
    raw netcdf results into depth and damage rasters for each scenario.
    """

    def __init__(
        self,
        folder: Folders,
        batch_name: str,
        cfg_file="cfg_lizard.cfg",
        landuse_file: str = r"\\corp.hhnk.nl\data\Hydrologen_data\Data\01.basisgegevens\rasters\landgebruik\landuse2019_tiles\combined_rasters.vrt",
        verify=True,
    ):
        if isinstance(cfg_file, str):
            cfg_file = hrt.get_pkg_resource_path(package_resource=hrt.waterschadeschatter.resources, name=cfg_file)
            if not cfg_file.exists():
                raise FileNotFoundError(f"{cfg_file} doesnt exist.")

        self.folder = folder
        self.batch_fd = self.folder.threedi_results.batch[batch_name]

        self.cfg_file = cfg_file
        self.landuse_file = landuse_file

        if verify:
            self.verify_input()

    def verify_input(self):
        """Verify if we can run"""
        if not self.batch_fd.exists():
            raise FileNotFoundError(f"INPUTERROR - batchfolder {self.batch_fd.name} missing")

        netcdf_missing = [
            name
            for name in self.batch_fd.downloads.names
            if not getattr(self.batch_fd.downloads, name).netcdf.grid_path.exists()
        ]
        if any(netcdf_missing):
            raise FileNotFoundError(f"INPUTERROR - netcdf missing for scenarios; {netcdf_missing}")

        h5_missing = [
            name
            for name in self.batch_fd.downloads.names
            if not getattr(self.batch_fd.downloads, name).netcdf.admin_path.exists()
        ]
        if any(h5_missing):
            raise FileNotFoundError(f"INPUTERROR - h5 missing for scenarios; {h5_missing}")
        return True

    def get_scenario(self, name):
        """Get individual threediresult of a scenario.
        (e.g. netcdf folder of blok_gxg_T10)
        """
        scenario = getattr((self.batch_fd.downloads), name)
        return scenario

    def netcdf_to_grid(
        self,
        threedi_result,
        grid_filename="grid_wlvl.gpkg",
        overwrite=False,
    ):
        """Transform netcdf to grid gpkg and apply wlvl correction
        output will be stored in wlvl_max_corr column
        """
        # Select result
        netcdf_gpkg = NetcdfToGPKG.from_folder(
            folder=self.folder,
            threedi_result=threedi_result,
        )

        # Convert netcdf to grid gpkg
        netcdf_gpkg.run(
            output_file=threedi_result.full_path(grid_filename),
            timesteps_seconds=["max"],
            overwrite=overwrite,
        )

    def calculate_raster(
        self,
        scenario_raster,
        threedi_result: hrt.ThreediResult,
        mode: str,
        grid_filename: str = "grid_wlvl.gpkg",
        wlvl_col_name: str = "wlvl_max_corr",
        overwrite=False,
    ):
        """Mode options are: 'MODE_WDEPTH', 'MODE_WLVL'"""
        grid_gdf = threedi_result.full_path(grid_filename).load()

<<<<<<< HEAD
        # calculator_kwargs = {"dem_path": self.dem.base, "grid_gdf": grid_gdf, "wlvl_column": wlvl_col_name}
=======
        calculator_kwargs = {
            "dem_path": self.dem.base,
            "grid_gdf": grid_gdf,
            "wlvl_column": wlvl_col_name,
        }
>>>>>>> 4372ce42

        output_file = scenario_raster

        # Init calculator
        with BaseCalculatorGPKG.from_folder(self.folder, grid_gdf=grid_gdf, wlvl_column=wlvl_col_name) as basecalc:
            basecalc.run(output_file=output_file, mode=mode, overwrite=overwrite)
        # with BaseCalculatorGPKG(**calculator_kwargs) as basecalc:
        #     basecalc.run(output_file=output_file, mode=mode, overwrite=overwrite)

    def calculate_depth(
        self,
        scenario,
        threedi_result: hrt.ThreediResult,
        grid_filename: str,
        wlvl_col_name="wlvl_max_corr",
        overwrite=False,
    ):
        scenario_raster = scenario.depth_max
        self.calculate_raster(
            scenario_raster=scenario_raster,
            threedi_result=threedi_result,
            mode="MODE_WDEPTH",
            grid_filename=grid_filename,
            wlvl_col_name=wlvl_col_name,
            overwrite=overwrite,
        )

    def calculate_wlvl(
        self,
        scenario,
        threedi_result: hrt.ThreediResult,
        grid_filename: str,
        wlvl_col_name="wlvl_max_corr",
        overwrite=False,
    ):
        scenario_raster = scenario.wlvl_max
        self.calculate_raster(
            scenario_raster=scenario_raster,
            threedi_result=threedi_result,
            mode="MODE_WLVL",
            grid_filename=grid_filename,
            wlvl_col_name=wlvl_col_name,
            overwrite=overwrite,
        )

    def calculate_damage(self, scenario, overwrite=False):
        # Variables
        depth_file = scenario.depth_max
        output_raster = scenario.damage_total

        wss_settings = {
            "inundation_period": 48,  # uren
            "herstelperiode": "10 dagen",
            "maand": "sep",
            "cfg_file": self.cfg_file,
            "dmg_type": "gem",
        }

        if output_raster.exists() and not overwrite:
            return

        # Calculation
        wss = hrt.Waterschadeschatter(depth_file=depth_file, landuse_file=self.landuse_file, wss_settings=wss_settings)

        # Berekenen schaderaster
        wss.run(output_raster=output_raster, calculation_type="sum", overwrite=overwrite)

    def run(self, gridgpkg=True, depth=True, dmg=True, wlvl=False, overwrite=False, testing=False):
        try:
            for name in self.batch_fd.downloads.names:
                scenario = self.get_scenario(name=name)
                threedi_result = scenario.netcdf

                # Transform netcdf to grid gpkg
                if gridgpkg:
                    self.netcdf_to_grid(
                        threedi_result=threedi_result,
                        grid_filename="grid_wlvl.gpkg",
                        overwrite=overwrite,
                    )

                # Diepterasters berekenen
                if depth:
                    self.calculate_depth(
                        scenario=scenario,
                        threedi_result=threedi_result,
                        grid_filename="grid_wlvl.gpkg",
                        overwrite=overwrite,
                    )

                # Schaderaster berekenen
                if dmg:
                    self.calculate_damage(scenario=scenario, overwrite=overwrite)

                # Waterlevelraster berekenen
                if wlvl:
                    self.calculate_wlvl(
                        scenario=scenario,
                        threedi_result=threedi_result,
                        grid_filename="grid_wlvl.gpkg",
                        overwrite=overwrite,
                    )

                if testing:
                    # For pytests we dont need to run this 18 times
                    break

            self.create_scenario_metadata(overwrite=overwrite, testing=testing)
        except Exception as e:
            raise e from None

    def create_scenario_metadata(self, overwrite=False, testing=False):
        """Metadata of all scenarios together."""
        # TODO create checks on a result if they make sense
        # e.g. total volume of scenarios should be higher with more precip.
        # Also bounds should be same.

        self.info_file = {}

        for raster_type in ["depth_max", "damage_total"]:
            self.info_file[raster_type] = self.batch_fd.full_path(f"{raster_type}_info.csv")

            info_df = gpd.GeoDataFrame()

            # Get statistics for all 18 scenarios
            for name in self.batch_fd.downloads.names:
                scenario = self.get_scenario(name=name)

                info_row = self._scenario_metadata_row(scenario=scenario, raster_type=raster_type)
                # Add row to df
                info_df = info_df.append(info_row, ignore_index=True)

                if testing:
                    # For pytests we dont need to run this 18 times
                    break

            # Write to file

            info_df.set_index(["filename"], inplace=True)
            info_df.to_csv(self.info_file[raster_type].path, sep=";")

    def _scenario_metadata_row(self, scenario, raster_type) -> pd.Series:
        """Raster statistics for single scenario"""
        raster = getattr(scenario, raster_type)

        stats = raster.statistics(approve_ok=True, force=True)

        # Fill row data
        info_row = pd.Series(dtype=object)
        info_row["filename"] = raster.stem
        info_row["min"] = stats["min"]
        info_row["max"] = stats["max"]
        info_row["mean"] = stats["mean"]
        info_row["std"] = stats["std"]
        info_row["bounds"] = raster.metadata.bounds
        info_row["x_res"] = str(raster.metadata.x_res)
        info_row["y_res"] = str(raster.metadata.y_res)

        return info_row


# %%
if __name__ == "__main__":
    from pathlib import Path

    from hhnk_threedi_tools import Folders

    TEST_MODEL = r"E:\02.modellen\model_test_v2"
    folder = Folders(TEST_MODEL)

    self = KlimaatsommenPrep(
        folder=folder,
        batch_name="batch_test2",
        cfg_file="cfg_lizard.cfg",
        landuse_file=r"\\corp.hhnk.nl\data\Hydrologen_data\Data\01.basisgegevens\rasters\landgebruik\landuse2019_tiles\combined_rasters.vrt",
        verify=True,
    )

    self.run(overwrite=False)<|MERGE_RESOLUTION|>--- conflicted
+++ resolved
@@ -59,6 +59,22 @@
             raise FileNotFoundError(f"INPUTERROR - h5 missing for scenarios; {h5_missing}")
         return True
 
+    def get_dem(self):
+        """Update dem resolution to 0.5m
+        #Get the dem. If dem doesnt have correct resolution it will be reprojected to 0.5m
+        """
+        dem = self.folder.model.schema_base.rasters.dem
+
+        # Reproject to 0.5m if necessary
+        if dem.metadata.pixel_width != 0.5:
+            new_dem_path = self.batch_fd.downloads.full_path(f"{dem.stem}_05m.tif")
+            if not new_dem_path.exists():
+                hrt.reproject(src=dem, target_res=0.5, output_path=new_dem_path)
+            dem = hrt.Raster(new_dem_path)
+            return dem
+        else:
+            return dem
+
     def get_scenario(self, name):
         """Get individual threediresult of a scenario.
         (e.g. netcdf folder of blok_gxg_T10)
@@ -100,23 +116,17 @@
         """Mode options are: 'MODE_WDEPTH', 'MODE_WLVL'"""
         grid_gdf = threedi_result.full_path(grid_filename).load()
 
-<<<<<<< HEAD
-        # calculator_kwargs = {"dem_path": self.dem.base, "grid_gdf": grid_gdf, "wlvl_column": wlvl_col_name}
-=======
         calculator_kwargs = {
             "dem_path": self.dem.base,
             "grid_gdf": grid_gdf,
             "wlvl_column": wlvl_col_name,
         }
->>>>>>> 4372ce42
 
         output_file = scenario_raster
 
         # Init calculator
-        with BaseCalculatorGPKG.from_folder(self.folder, grid_gdf=grid_gdf, wlvl_column=wlvl_col_name) as basecalc:
+        with BaseCalculatorGPKG(**calculator_kwargs) as basecalc:
             basecalc.run(output_file=output_file, mode=mode, overwrite=overwrite)
-        # with BaseCalculatorGPKG(**calculator_kwargs) as basecalc:
-        #     basecalc.run(output_file=output_file, mode=mode, overwrite=overwrite)
 
     def calculate_depth(
         self,
@@ -178,6 +188,8 @@
 
     def run(self, gridgpkg=True, depth=True, dmg=True, wlvl=False, overwrite=False, testing=False):
         try:
+            self.dem = self.get_dem()
+
             for name in self.batch_fd.downloads.names:
                 scenario = self.get_scenario(name=name)
                 threedi_result = scenario.netcdf
