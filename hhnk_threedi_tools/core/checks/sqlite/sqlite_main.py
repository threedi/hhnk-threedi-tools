# %%
# -*- coding: utf-8 -*-
"""
Created on Tue Aug 24 14:11:45 2021

@author: chris.kerklaan
"""

# Third-party imports
from pathlib import Path

import fiona
import geopandas as gpd

# research-tools
import hhnk_research_tools as hrt
import numpy as np
import pandas as pd
from shapely import wkt
from shapely.geometry import Point
from threedigrid_builder import make_gridadmin

from hhnk_threedi_tools.core.checks.sqlite.structure_control import StructureControl

# Local imports
from hhnk_threedi_tools.core.folders import Folders

# queries
from hhnk_threedi_tools.utils.queries import (
    channels_query,
    cross_section_location_query,
    geometry_check_query,
    impervious_surface_query,
    isolated_channels_query,
    profiles_used_query,
    struct_channel_bed_query,
    watersurface_conn_node_query,
    weir_height_query,
)
from hhnk_threedi_tools.utils.queries_general_checks import ModelCheck
from hhnk_threedi_tools.variables.database_aliases import (
    a_chan_bed_struct_code,
    a_chan_bed_struct_id,
    a_chan_id,
    a_geo_end_coord,
    a_geo_end_node,
    a_geo_start_coord,
    a_geo_start_node,
    a_watersurf_conn_id,
    a_weir_code,
    a_weir_conn_node_end_id,
    a_weir_conn_node_start_id,
    a_weir_cross_loc_id,
    a_zoom_cat,
    df_geo_col,
)
from hhnk_threedi_tools.variables.database_variables import (
    action_col,
    calculation_type_col,
    code_col,
    cross_sec_loc_layer,
    height_col,
    id_col,
    initial_waterlevel_col,
    reference_level_col,
    storage_area_col,
    width_col,
)
from hhnk_threedi_tools.variables.datachecker_variables import (
    COL_STREEFPEIL_BWN,
    geometry_col,
    peil_id_col,
)
from hhnk_threedi_tools.variables.definitions import (
    DEM_MAX_VALUE,
    channels_isolated_calc_type,
)

# variables
from hhnk_threedi_tools.variables.sqlite import (
    area_diff_col,
    area_diff_perc,
    datachecker_assumption_alias,
    down_has_assumption,
    height_inner_lower_down,
    height_inner_lower_up,
    length_in_meters_col,
    max_depth_col,
    primary_col,
    up_has_assumption,
    water_level_width_col,
    watersurface_channels_area,
    watersurface_model_area,
    watersurface_nodes_area,
    watersurface_waterdeel_area,
)
from hhnk_threedi_tools.variables.weirs import (
    diff_crest_ref,
    min_crest_height,
    new_ref_lvl,
    wrong_profile,
)

# Globals
# controlled
START_ACTION = "start_action_value"
MIN_ACTION = "min_action_value"
MAX_ACTION = "max_action_value"
HDB_KRUIN_MIN = "hdb_kruin_min"
HDB_KRUIN_MAX = "hdb_kruin_max"
HDB_STREEFPEIL = "hdb_streefpeil"

# structures on channels
DAMO_FIELDS = ["CODE", "HOOGTEBINNENONDERKANTBENE", "HOOGTEBINNENONDERKANTBOV"]
DAMO_LINK_ON = "CODE"
DATACHECKER_FIELDS = ["code", "aanname"]
DATACHECKER_LINK_ON = "code"
DATACHECKER_ASSUMPTION_FIELD = "aanname"


# weir heights
OUTPUT_COLS = [
    a_weir_code,
    a_weir_conn_node_start_id,
    a_weir_conn_node_end_id,
    a_weir_cross_loc_id,
    a_chan_id,
    min_crest_height,
    reference_level_col,
    new_ref_lvl,
    df_geo_col,
]


class SqliteCheck:
    def __init__(
        self,
        folder: Folders,
    ):
        self.fenv = folder

        self.output_fd = self.fenv.output.sqlite_tests

        self.model = self.fenv.model.schema_base.database
        self.dem = self.fenv.model.schema_base.rasters.dem
        self.datachecker = self.fenv.source_data.datachecker
        self.damo = self.fenv.source_data.damo
        self.channels_from_profiles = self.fenv.source_data.modelbuilder.channel_from_profiles

        self.layer_fixeddrainage = self.fenv.source_data.datachecker.layers.fixeddrainagelevelarea

        # this dict we can populate with files and layers we can check using verify_inputs
        self.inputs = {
            "run_imp_surface_area": [{"file": self.fenv.source_data.polder_polygon.path, "layer": None}],
            "run_struct_channel_bed_level": [{"file": self.fenv.source_data.damo.path}],
        }

        self.results = {}

    def verify_inputs(self, function):
        """Check if the input of a function (if defined in self.inputs) exists."""
        exist = True
        # if function does not exist in self.inputs we can totally ignore this function
        if function in self.inputs.keys():
            for layer_input in self.inputs[function]:
                # check if file doesn't exist
                if not layer_input["file"].exists():
                    exist = False

                # optionally check if layer exists in file
                elif "layer" in layer_input.keys():
                    if layer_input["layer"] is not None:
                        if layer_input["layer"] not in fiona.listlayers(layer_input["file"]):
                            exist = False
        return exist

    def run_controlled_structures(self, overwrite=False):
        """Create leayer with structure control in schematisation"""
        self.structure_control = StructureControl(
            model=self.fenv.model.schema_base.database,
            hdb_control_layer=self.fenv.source_data.hdb.layers.sturing_kunstwerken,
            output_file=self.output_fd.gestuurde_kunstwerken.base,
        )
        self.structure_control.run(overwrite=overwrite)

    def run_dem_max_value(self):
        stats = self.dem.statistics(approx_ok=False, force=True)
        if stats["max"] > DEM_MAX_VALUE:
            result = f"Maximale waarde DEM: {stats['max']} is te hoog"
        else:
            result = f"Maximale waarde DEM: {stats['max']} voldoet aan de norm"
        self.results["dem_max_value"] = result
        return result

    def run_dewatering_depth(self, overwrite=False):
        """
        Compares initial water level from fixed drainage level areas with
        surface level in DEM of model. Initial water level should mostly
        be below surface level.
        """

        def _create_drooglegging_raster(self, windows, band_out, **kwargs):
            """hrt.Raster_calculator custom_run_window_function"""
            self.dem = self.raster1
            self.wlvl = self.raster2

            block_dem = self.dem._read_array(window=windows["raster1"])
            block_wlvl = self.wlvl._read_array(window=windows["raster2"])

            # Calculate output
            block_depth = np.subtract(block_dem, block_wlvl)

            # Mask output
            nodatamask = (block_dem == self.dem.nodata) | (block_dem == 10)
            block_depth[nodatamask] = self.raster_out.nodata

            # Get the window of the small raster
            window_small = windows[[k for k, v in self.raster_mapping.items() if v == "small"][0]]

            # Write to file
            band_out.WriteArray(block_depth, xoff=window_small[0], yoff=window_small[1])

        try:
            # Load layers
            drooglegging_raster = self.output_fd.drooglegging

            create = hrt.check_create_new_file(output_file=drooglegging_raster.path, overwrite=overwrite)

            if create:
                fixeddrainage_gdf = self.layer_fixeddrainage.load()
                wlvl_raster = self.output_fd.streefpeil  # Rasterize fixeddrainage
                hrt.gdf_to_raster(
                    gdf=fixeddrainage_gdf,
                    value_field=COL_STREEFPEIL_BWN,
                    raster_out=wlvl_raster,
                    nodata=self.dem.nodata,
                    metadata=self.dem.metadata,
                    read_array=False,
                    overwrite=overwrite,
                )

                # Calculate drooglegging raster
                drooglegging_calculator = hrt.RasterCalculator(
                    raster1=self.dem,
                    raster2=wlvl_raster,
                    raster_out=drooglegging_raster,
                    custom_run_window_function=_create_drooglegging_raster,
                    output_nodata=self.dem.nodata,
                    verbose=False,
                )

                drooglegging_calculator.run(overwrite=overwrite)

                # remove temp files
                wlvl_raster.unlink(missing_ok=True)
                # self.results["dewatering_depth"] = output_file
        except Exception as e:
            raise e from None

    def run_model_checks(self):
        """
        Collects all queries that are part of general model checks (see general_checks_queries file)
        and executes them
        """

        df = self.model.execute_sql_selection(query=ModelCheck.get_query())

        self.results["model_checks"] = df
        return df

    def run_geometry_checks(self):
        """
        Deze test checkt of de geometrie van een object in het model correspondeert met de start- of end node in de
        v2_connection_nodes tafel. Als de verkeerde ids worden gebruikt geeft dit fouten in het model.
        """
        gdf = self.model.execute_sql_selection(
            query=geometry_check_query,
        )

        gdf["start_check"] = gdf[a_geo_start_node] == gdf[a_geo_start_coord]
        gdf["end_check"] = gdf[a_geo_end_node] == gdf[a_geo_end_coord]
        add_distance_checks(gdf)
        # Only rows where at least one of start_dist_ok and end_dist_ok is false
        result_db = gdf[~gdf[["start_dist_ok", "end_dist_ok"]].all(axis=1)]
        if not result_db.empty:
            result_db["error"] = "Error: mismatched geometry"
        self.results["geometry_checks"] = result_db
        return result_db

    def run_imp_surface_area(self):
        """
        Calculates the impervious surface area (in the model), the area of the polder (based on the polder shapefile) and
        the difference between the two.
        """
        imp_surface_db = self.model.execute_sql_selection(impervious_surface_query)
        imp_surface_db.set_index("id", inplace=True)

        polygon_imp_surface = self.fenv.source_data.polder_polygon.load()

        db_surface, polygon_surface, area_diff = calc_surfaces_diff(imp_surface_db, polygon_imp_surface)
        result_txt = (
            f"Totaal ondoorlatend oppervlak: {db_surface} ha\n"
            f"Gebied polder: {polygon_surface} ha\n"
            f"Verschil: {area_diff} ha\n"
        )
        self.results["imp_surface_area"] = result_txt
        return result_txt

    def run_isolated_channels(self):
        """
        Test bepaalt welke watergangen niet zijn aangesloten op de rest van de watergangen. Deze watergangen worden niet
        meegenomen in de uitwisseling in het watersysteem. De test berekent tevens de totale lengte van watergangen en welk
        deel daarvan geïsoleerd is.
        """
        channels_gdf = self.model.execute_sql_selection(query=isolated_channels_query)
        channels_gdf[length_in_meters_col] = round(channels_gdf[df_geo_col].length, 2)
        (
            isolated_channels_gdf,
            isolated_length,
            total_length,
            percentage,
        ) = calc_len_percentage(channels_gdf)
        result = (
            f"Totale lengte watergangen {total_length} km\n"
            f"Totale lengte geïsoleerde watergangen {isolated_length} km\n"
            f"Percentage geïsoleerde watergangen {percentage}%\n"
        )
        self.results["isolated_channels"] = {
            "gdf": isolated_channels_gdf,
            "result": result,
        }
        return isolated_channels_gdf, result

    def run_used_profiles(self):
        """
        Koppelt de v2_cross_section_definition laag van het model (discrete weergave van de natuurlijke geometrie van de
        watergangen) aan de v2_channel laag (informatie over watergangen in het model). Het resultaat van deze toets is een
        weergave van de breedtes en dieptes van watergangen in het model ter controle.
        """
        # TODO use hrt.sqlite_table_to_gdf instead?
        channels_gdf = self.model.execute_sql_selection(query=profiles_used_query)
        # If zoom category is 4, channel is considered primary
        channels_gdf[primary_col] = channels_gdf[a_zoom_cat].apply(lambda zoom_cat: zoom_cat == 4)
        channels_gdf[width_col] = channels_gdf[width_col].apply(split_round)
        channels_gdf[height_col] = channels_gdf[height_col].apply(split_round)
        channels_gdf[water_level_width_col] = channels_gdf.apply(func=calc_width_at_waterlevel, axis=1)
        channels_gdf[max_depth_col] = channels_gdf.apply(func=get_max_depth, axis=1)
        # Conversion to string because lists are not valid for storing in gpkg
        channels_gdf[width_col] = channels_gdf[width_col].astype(str)
        channels_gdf[height_col] = channels_gdf[height_col].astype(str)
        self.results["used_profiles"] = channels_gdf
        return channels_gdf

    def run_struct_channel_bed_level(self):
        """
        Checks whether the reference level of any of the adjacent cross section locations (channels) to a structure
        is lower than the reference level for that structure (3di crashes if it is)
        """
        datachecker_culvert_layer = self.fenv.source_data.datachecker.layers.culvert
        damo_duiker_sifon_layer = self.fenv.source_data.damo.layers.DuikerSifonHevel

        below_ref_query = struct_channel_bed_query
        gdf_below_ref = self.model.execute_sql_selection(query=below_ref_query)
        gdf_below_ref.rename(columns={"id": a_chan_bed_struct_id}, inplace=True)

        # See git issue about below statements
        gdf_with_damo = add_damo_info(layer=damo_duiker_sifon_layer, gdf=gdf_below_ref)
        gdf_with_datacheck = add_datacheck_info(datachecker_culvert_layer, gdf_with_damo)
        gdf_with_datacheck.loc[:, down_has_assumption] = gdf_with_datacheck[height_inner_lower_down].isna()
        gdf_with_datacheck.loc[:, up_has_assumption] = gdf_with_datacheck[height_inner_lower_up].isna()
        self.results["struct_channel_bed_level"] = gdf_with_datacheck
        return gdf_with_datacheck

    def run_watersurface_area(self):
        """
        Deze test controleert per peilgebied in het model hoe groot het gebied
        is dat het oppervlaktewater beslaat in het model. Dit totaal is opgebouwd
        uit de kolom `storage_area` uit de `v2_connection_nodes` in de sqlite opgeteld
        bij het oppervlak van de watergangen (uitgelezen uit `channel_surface_from_profiles`)
        shapefile. Vervolgens worden de totalen per peilgebied vergeleken met diezelfde
        totalen uit de waterdelen in DAMO.

        De kolom namen in het resultaat zijn als volgt:
        From v2_connection_nodes -> area_nodes_m2
        From channel_surface_from_profiles -> area_channels_m2
        From DAMO -> area_waterdeel_m2
        """
        (
            fixeddrainage,
            modelbuilder_waterdeel,
            damo_waterdeel,
            conn_nodes_geo,
        ) = read_input(
            model=self.model,
            channel_profile_file=self.channels_from_profiles,
            fixeddrainage_layer=self.fenv.source_data.datachecker.layers.fixeddrainagelevelarea,
            damo_layer=self.fenv.source_data.damo.layers.waterdeel,
        )
        fixeddrainage = calc_area(fixeddrainage, modelbuilder_waterdeel, damo_waterdeel, conn_nodes_geo)
        result_txt = """Gebied open water BGT: {} ha\nGebied open water model: {} ha""".format(
            round(fixeddrainage[watersurface_waterdeel_area].sum() / 10000, 2),
            round(fixeddrainage[watersurface_model_area].sum() / 10000, 2),
        )
        self.results["watersurface_area"] = {
            "fixeddrainage": fixeddrainage,
            "result_txt": result_txt,
        }
        return fixeddrainage, result_txt

    def run_weir_floor_level(self):
        """
        Check whether minimum crest height of weir is under reference level found in the v2_cross_section_location layer.
        This is not allowed, so if this is the case, we have to update the reference level.
        """
        # TODO use hrt.sqlite_table_to_gdf instead?
        weirs_gdf = self.model.execute_sql_selection(query=weir_height_query)
        # Bepaal de minimale kruinhoogte uit de action table
        weirs_gdf[min_crest_height] = [
            min([float(b.split(";")[1]) for b in a.split("#")]) for a in weirs_gdf[action_col]
        ]
        # Bepaal het verschil tussen de minimale kruinhoogte en reference level.
        weirs_gdf[diff_crest_ref] = weirs_gdf[min_crest_height] - weirs_gdf[reference_level_col]
        # Als dit verschil negatief is, betekent dit dat de bodem hoger ligt dan de minimale hoogte van de stuw.
        # Dit mag niet, en daarom moet er iets aan het bodemprofiel gebeuren.
        weirs_gdf[wrong_profile] = weirs_gdf[diff_crest_ref] < 0
        # Add proposed new reference levels
        weirs_gdf.loc[weirs_gdf[wrong_profile] == 1, new_ref_lvl] = round(
            weirs_gdf.loc[weirs_gdf[wrong_profile] == 1, min_crest_height] - 0.01, 2
        )
        wrong_profiles_gdf = weirs_gdf[weirs_gdf[wrong_profile]][OUTPUT_COLS]
        update_query = hrt.sql_create_update_case_statement(
            df=wrong_profiles_gdf,
            layer=cross_sec_loc_layer,
            df_id_col=a_weir_cross_loc_id,
            db_id_col=id_col,
            new_val_col=new_ref_lvl,
            old_val_col=reference_level_col,
        )
        self.results["weir_floor_level"] = {
            "wrong_profiles_gdf": wrong_profiles_gdf,
            "update_query": update_query,
        }
        return wrong_profiles_gdf, update_query

    def create_grid_from_sqlite(self, output_folder):
        """Create grid from sqlite, this includes cells, lines and nodes."""
        grid = make_gridadmin(self.model.base, self.dem.base)

        # using output here results in error, so we use the returned dict
        for grid_type in ["cells", "lines", "nodes"]:
            df = pd.DataFrame(grid[grid_type])
            gdf = hrt.df_convert_to_gdf(df, geom_col_type="wkb", src_crs="28992")
            hrt.gdf_write_to_geopackage(gdf, filepath=Path(output_folder) / f"{grid_type}.gpkg")

<<<<<<< HEAD

=======
>>>>>>> 513a676a
    def run_cross_section_duplicates(self, database):
        """
        Check for duplicate geometries in cross_section_locations.
        """
        cross_section_point = database.execute_sql_selection(query=cross_section_location_query)

        # Make buffer of the points to identify if we have cross setion overlapping each other.
        cross_section_buffer_gdf = cross_section_point.copy()
        cross_section_buffer_gdf["geometry"] = cross_section_buffer_gdf.buffer(0.5)

        # make spatial join between the buffer and the cross section point
        cross_section_join = gpd.sjoin(cross_section_buffer_gdf, cross_section_point, how="inner", op="intersects")

        # duplicates in cross_loc in this join are duplicated cross_section_locations
        index_duplicates = cross_section_join[cross_section_join["cross_loc_id_left"].duplicated()].index
        intersected_points = cross_section_point.loc[index_duplicates]

        return intersected_points

    def run_cross_section_no_vertex(self, database):
        """
        Check for cross_sections that are not located on the  vertex of a channel.
        """
        # load cross locs and channels from sqlite
        cross_section_point = database.execute_sql_selection(query=cross_section_location_query)
        cross_section_point.rename({"geometry_point": "geometry"}, axis=1, inplace=True)

        channels_gdf = database.execute_sql_selection(query=channels_query)

        # Create gdf of all channel vertices and buffer them
        channels_gdf["points"] = channels_gdf["geometry"].apply(lambda x: [Point(coord) for coord in x.coords])
        vertices_gdf = gpd.GeoDataFrame(
            [
                (idx, item)
                for idx, sublist in zip(channels_gdf["channel_id"], channels_gdf["points"])
                for item in sublist
            ],
            columns=["channel_id", "geometry"],
            geometry="geometry",
            crs="EPSG:28992",
        )
        vertices_gdf["geometry"] = vertices_gdf.buffer(0.001)

        # Join cross section points and buffered vertices.
        v_cs = gpd.sjoin(cross_section_point, vertices_gdf, how="inner", predicate="intersects")

        # Error cross loc op verkeerde channel
        # TODO error loggen/raise?
        v_cs_channel_mismatch = v_cs[v_cs["channel_id_left"] != v_cs["channel_id_right"]]
        if len(v_cs_channel_mismatch) > 0:
            print(
                f"cross loc ids {v_cs_channel_mismatch['cross_loc_id'].values} are located on a vertex of a different channel"
            )

        # cross sections that didnt get joined are missing a vertex.
        cross_no_vertex = cross_section_point[
            ~cross_section_point["cross_loc_id"].isin(v_cs["cross_loc_id"].values)
        ].copy()

        # Find distance to nearest vertex
        nearest_point = cross_no_vertex.sjoin_nearest(vertices_gdf)

        def get_distance(row):
            dist = row.geometry.distance(vertices_gdf.loc[row.index_right, "geometry"])
            return round(dist, 2)

        cross_no_vertex.loc[:, ["distance_to_vertex"]] = nearest_point.apply(get_distance, axis=1)

        return cross_no_vertex


## helper functions

# TODO deprecated
# def get_action_values(row):
#     if row[target_type_col] is weir_layer:
#         action_values = [float(b.split(";")[1]) for b in row[action_col].split("#")]
#     else:
#         action_values = [
#             float(b.split(";")[1].split(" ")[0]) for b in row[action_col].split("#")
#         ]
#     return action_values[0], min(action_values), max(action_values)


def add_distance_checks(gdf):
    # Load as valid geometry type
    gdf["start_coord"] = gdf["start_coord"].apply(wkt.loads)
    gdf["start_node"] = gdf["start_node"].apply(wkt.loads)
    gdf["end_coord"] = gdf["end_coord"].apply(wkt.loads)
    gdf["end_node"] = gdf["end_node"].apply(wkt.loads)
    # Set as geometry column (geopandas doesn't support having more than one)
    gdf_start_coor = gdf.set_geometry(col="start_coord")
    gdf_start_node = gdf.set_geometry(col="start_node")
    gdf["start_dist_ok"] = round(gdf_start_node.distance(gdf_start_coor), 5) < 0.1
    gdf_end_coor = gdf.set_geometry(col="end_coord")
    gdf_end_node = gdf.set_geometry(col="end_node")
    gdf["end_dist_ok"] = round(gdf_end_node.distance(gdf_end_coor), 5) < 0.1


def calc_surfaces_diff(db_imp_surface, polygon_imp_surface):
    db_surface = int(db_imp_surface.sum() / 10000)
    polygon_surface = int(polygon_imp_surface.area.values[0] / 10000)
    area_diff = db_surface - polygon_surface
    return db_surface, polygon_surface, area_diff


def calc_len_percentage(channels_gdf):
    total_length = round(channels_gdf.geometry.length.sum() / 1000, 2)
    isolated_channels_gdf = channels_gdf[channels_gdf[calculation_type_col] == channels_isolated_calc_type]
    if not isolated_channels_gdf.empty:
        isolated_length = round(isolated_channels_gdf.geometry.length.sum() / 1000, 2)
    else:
        isolated_length = 0
    percentage = round((isolated_length / total_length) * 100, 0)
    return isolated_channels_gdf, isolated_length, total_length, percentage


def calc_width_at_waterlevel(row):
    """Bereken de breedte van de watergang op het streefpeil"""
    x_pos = [b / 2 for b in row[width_col]]
    y = [row.reference_level + b for b in row[height_col]]
    ini = row[initial_waterlevel_col]

    # Interpoleer tussen de x en y waarden (let op: de x en y zijn hier verwisseld)
    width_wl = round(np.interp(ini, xp=y, fp=x_pos), 2) * 2
    return width_wl


def split_round(item):
    """
    Split items in width and height columns by space, round all items in resulting list and converts to floats
    """
    return [round(float(n), 2) for n in str(item).split(" ")]


def get_max_depth(row):
    """
    calculates difference between initial waterlevel and reference level
    """
    return round(float(row[initial_waterlevel_col]) - float(row[reference_level_col]), 2)


def add_damo_info(layer, gdf):
    try:
        damo_gdb = layer.load()
        new_gdf = gdf.merge(
            damo_gdb[DAMO_FIELDS],
            how="left",
            left_on=a_chan_bed_struct_code,
            right_on=DAMO_LINK_ON,
        )
        new_gdf.rename(
            columns={
                "HOOGTEBINNENONDERKANTBENE": height_inner_lower_down,
                "HOOGTEBINNENONDERKANTBOV": height_inner_lower_up,
                "CODE": "damo_code",
            },
            inplace=True,
        )
    except Exception as e:
        raise e from None
    else:
        return new_gdf


def add_datacheck_info(layer, gdf):
    try:
        datachecker_gdb = layer.load()
        new_gdf = gdf.merge(
            datachecker_gdb[DATACHECKER_FIELDS],
            how="left",
            left_on=a_chan_bed_struct_code,
            right_on=DATACHECKER_LINK_ON,
        )
        new_gdf.rename(
            columns={DATACHECKER_ASSUMPTION_FIELD: datachecker_assumption_alias},
            inplace=True,
        )
    except Exception as e:
        raise e from None
    else:
        return new_gdf


def expand_multipolygon(df):
    """
    New version using explode, old version returned pandas dataframe not geopandas
    geodataframe (missing last line), I think it works now?
    """
    try:
        exploded = df.set_index([peil_id_col])[geometry_col]
        exploded = exploded.explode(index_parts=True)
        exploded = exploded.reset_index()
        exploded = exploded.rename(columns={0: geometry_col, "level_1": "multipolygon_level"})
        merged = exploded.merge(df.drop(geometry_col, axis=1), left_on=peil_id_col, right_on=peil_id_col)
        merged = merged.set_geometry(geometry_col, crs=df.crs)
        return merged
    except Exception as e:
        raise e from None


def read_input(
    model,
    channel_profile_file,
    fixeddrainage_layer,
    damo_layer,
):
    try:
        fixeddrainage = fixeddrainage_layer.load()[[peil_id_col, code_col, COL_STREEFPEIL_BWN, geometry_col]]
        fixeddrainage = expand_multipolygon(fixeddrainage)
        modelbuilder_waterdeel = channel_profile_file.load()
        damo_waterdeel = damo_layer.load()
        conn_nodes_geo = model.execute_sql_selection(query=watersurface_conn_node_query)
        conn_nodes_geo.set_index(a_watersurf_conn_id, inplace=True)

        return fixeddrainage, modelbuilder_waterdeel, damo_waterdeel, conn_nodes_geo
    except Exception as e:
        raise e from None


def add_nodes_area(fixeddrainage, conn_nodes_geo):
    try:
        # join on intersection of geometries
        joined = gpd.sjoin(
            fixeddrainage,
            conn_nodes_geo,
            how="left",
            predicate="intersects",
            lsuffix="fd",
            rsuffix="conn",
        )
        # Combine all rows with same peil_id and multipolygon level and sum their area
        group = joined.groupby([peil_id_col, "multipolygon_level"])[storage_area_col].sum()
        # Add the aggregated area column to the original dataframe
        fixeddrainage = fixeddrainage.merge(group, how="left", on=[peil_id_col, "multipolygon_level"])
        fixeddrainage.rename(columns={storage_area_col: watersurface_nodes_area}, inplace=True)
        return fixeddrainage
    except Exception as e:
        raise e from None


def add_waterdeel(fixeddrainage, to_add):
    try:
        # create dataframe containing overlaying geometry
        overl = gpd.overlay(fixeddrainage, to_add, how="intersection")
        # add column containing size of overlaying areas
        overl["area"] = overl[geometry_col].area
        # group overlaying area gdf by id's
        overl = overl.groupby([peil_id_col, "multipolygon_level"])["area"].sum()
        # merge overlapping area size into fixeddrainage
        merged = fixeddrainage.merge(overl, how="left", on=[peil_id_col, "multipolygon_level"])
        merged["area"] = round(merged["area"], 0)
        merged["area"] = merged["area"].fillna(0)
    except Exception as e:
        raise e from None
    return merged


def calc_perc(diff, waterdeel):
    try:
        return round((diff / waterdeel) * 100, 1)
    except:
        if diff == waterdeel:
            return 0.0
        else:
            return 100.0


def calc_area(fixeddrainage, modelbuilder_waterdeel, damo_waterdeel, conn_nodes_geo):
    try:
        fixeddrainage = add_nodes_area(fixeddrainage, conn_nodes_geo)
        fixeddrainage = add_waterdeel(fixeddrainage, damo_waterdeel)
        fixeddrainage.rename(columns={"area": watersurface_waterdeel_area}, inplace=True)
        fixeddrainage = add_waterdeel(fixeddrainage, modelbuilder_waterdeel)
        fixeddrainage.rename(columns={"area": watersurface_channels_area}, inplace=True)
        fixeddrainage[watersurface_model_area] = (
            fixeddrainage[watersurface_channels_area] + fixeddrainage[watersurface_nodes_area]
        )
        fixeddrainage[area_diff_col] = (
            fixeddrainage[watersurface_model_area] - fixeddrainage[watersurface_waterdeel_area]
        )
        fixeddrainage[area_diff_perc] = fixeddrainage.apply(
            lambda row: calc_perc(row[area_diff_col], row[watersurface_waterdeel_area]),
            axis=1,
        )
        return fixeddrainage
    except Exception as e:
        raise e from None


# %%

if __name__ == "__main__":
    TEST_MODEL = r"E:\02.modellen\model_test_v2"
    TEST_MODEL = r"d:\projecten\D2301.HHNK.Ondersteuning_Python\04.plugin_testdata\data\model_test"

    folder = Folders(TEST_MODEL)
    self = SqliteCheck(folder=folder)
    database = folder.model.schema_base.database
    self.run_cross_section_no_vertex(database)
    self.verify_inputs("run_imp_surface_area")


# %%<|MERGE_RESOLUTION|>--- conflicted
+++ resolved
@@ -452,10 +452,6 @@
             gdf = hrt.df_convert_to_gdf(df, geom_col_type="wkb", src_crs="28992")
             hrt.gdf_write_to_geopackage(gdf, filepath=Path(output_folder) / f"{grid_type}.gpkg")
 
-<<<<<<< HEAD
-
-=======
->>>>>>> 513a676a
     def run_cross_section_duplicates(self, database):
         """
         Check for duplicate geometries in cross_section_locations.
