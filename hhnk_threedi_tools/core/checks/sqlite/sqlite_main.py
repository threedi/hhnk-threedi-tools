# %%
# -*- coding: utf-8 -*-
"""
Created on Tue Aug 24 14:11:45 2021

@author: chris.kerklaan
"""
# Third-party imports
import numpy as np
import geopandas as gpd
import pandas as pd
from shapely import wkt
from shapely.geometry import Point
from pathlib import Path

# research-tools
import hhnk_research_tools as hrt

# Local imports
from hhnk_threedi_tools.core.folders import Folders
from threedigrid_builder import make_gridadmin

from hhnk_threedi_tools.core.checks.sqlite.structure_control import StructureControl

# queries
from hhnk_threedi_tools.utils.queries import (
    geometry_check_query,
    impervious_surface_query,
    isolated_channels_query,
    profiles_used_query,
    struct_channel_bed_query,
    watersurface_conn_node_query,
    weir_height_query,
    cross_section_location_query,
    channels_query,
)
from hhnk_threedi_tools.utils.queries_general_checks import ModelCheck

# variables
from hhnk_threedi_tools.variables.sqlite import (
    watersurface_nodes_area,
    watersurface_waterdeel_area,
    watersurface_channels_area,
    watersurface_model_area,
    area_diff_col,
    area_diff_perc,
    down_has_assumption,
    up_has_assumption,
    height_inner_lower_down,
    height_inner_lower_up,
    datachecker_assumption_alias,
    primary_col,
    water_level_width_col,
    max_depth_col,
    length_in_meters_col,
)
from hhnk_threedi_tools.variables.weirs import (
    min_crest_height,
    diff_crest_ref,
    wrong_profile,
    new_ref_lvl,
)

from hhnk_threedi_tools.variables.definitions import (
    DEM_MAX_VALUE,
    channels_isolated_calc_type,
)

from hhnk_threedi_tools.variables.database_variables import (
    id_col,
    calculation_type_col,
    width_col,
    height_col,
    initial_waterlevel_col,
    storage_area_col,
    reference_level_col,
    cross_sec_loc_layer,
    action_col,
    code_col,
)


from hhnk_threedi_tools.variables.database_aliases import (
    a_geo_end_coord,
    a_geo_end_node,
    a_geo_start_coord,
    a_geo_start_node,
    a_zoom_cat,
    a_chan_bed_struct_id,
    a_chan_bed_struct_code,
    a_watersurf_conn_id,
    a_weir_code,
    a_weir_conn_node_start_id,
    a_weir_conn_node_end_id,
    a_weir_cross_loc_id,
    a_chan_id,
    df_geo_col,
)

from hhnk_threedi_tools.variables.datachecker_variables import (
    peil_id_col,
    COL_STREEFPEIL_BWN,
    geometry_col,
)


# Globals
# controlled
START_ACTION = "start_action_value"
MIN_ACTION = "min_action_value"
MAX_ACTION = "max_action_value"
HDB_KRUIN_MIN = "hdb_kruin_min"
HDB_KRUIN_MAX = "hdb_kruin_max"
HDB_STREEFPEIL = "hdb_streefpeil"

# structures on channels
DAMO_FIELDS = ["CODE", "HOOGTEBINNENONDERKANTBENE", "HOOGTEBINNENONDERKANTBOV"]
DAMO_LINK_ON = "CODE"
DATACHECKER_FIELDS = ["code", "aanname"]
DATACHECKER_LINK_ON = "code"
DATACHECKER_ASSUMPTION_FIELD = "aanname"


# weir heights
OUTPUT_COLS = [
    a_weir_code,
    a_weir_conn_node_start_id,
    a_weir_conn_node_end_id,
    a_weir_cross_loc_id,
    a_chan_id,
    min_crest_height,
    reference_level_col,
    new_ref_lvl,
    df_geo_col,
]


class SqliteCheck:
    def __init__(
        self,
        folder: Folders,
    ):
        self.fenv = folder

        self.output_fd = self.fenv.output.sqlite_tests
        
        self.model = self.fenv.model.schema_base.database
        self.dem = self.fenv.model.schema_base.rasters.dem
        self.datachecker = self.fenv.source_data.datachecker
        self.damo = self.fenv.source_data.damo
        self.channels_from_profiles = self.fenv.source_data.modelbuilder.channel_from_profiles
        
        self.layer_fixeddrainage = self.fenv.source_data.datachecker.layers.fixeddrainagelevelarea
        
        self.results = {}


    def run_controlled_structures(self, overwrite=False):
        """Create leayer with structure control in schematisation"""
        self.structure_control = StructureControl(model=self.fenv.model.schema_base.database, 
                            hdb_control_layer=self.fenv.source_data.hdb.layers.sturing_3di,
                            output_file=self.output_fd.gestuurde_kunstwerken.base)
        self.structure_control.run(overwrite=overwrite)


    def run_dem_max_value(self):
        stats = self.dem.statistics(approve_ok=False, force=True)
        if stats['max'] > DEM_MAX_VALUE:
            result = f"Maximale waarde DEM: {stats['max']} is te hoog"
        else:
            result = f"Maximale waarde DEM: {stats['max']} voldoet aan de norm"
        self.results["dem_max_value"] = result
        return result


    def run_dewatering_depth(self, overwrite=False):
        """
        Compares initial water level from fixed drainage level areas with
        surface level in DEM of model. Initial water level should mostly 
        be below surface level.
        """
        def _create_drooglegging_raster(self, windows, band_out, **kwargs):
            """hrt.Raster_calculator custom_run_window_function"""
            self.dem = self.raster1
            self.wlvl = self.raster2

            block_dem = self.dem._read_array(window=windows["raster1"])
            block_wlvl = self.wlvl._read_array(window=windows["raster2"])

            #Calculate output
            block_depth = np.subtract(block_dem, block_wlvl)

            #Mask output
            nodatamask = (block_dem == self.dem.nodata) | (block_dem == 10)
            block_depth[nodatamask] = self.raster_out.nodata

            #Get the window of the small raster
            window_small = windows[[k for k,v in self.raster_mapping.items() if v=="small"][0]]

            # Write to file
            band_out.WriteArray(block_depth, xoff=window_small[0], yoff=window_small[1])

        try:
            # Load layers
            drooglegging_raster = self.output_fd.drooglegging

            create = hrt.check_create_new_file(output_file=drooglegging_raster.path,
                                    overwrite=overwrite)
            
            if create:
                fixeddrainage_gdf = self.layer_fixeddrainage.load()
                wlvl_raster = self.output_fd.streefpeil   # Rasterize fixeddrainage
                hrt.gdf_to_raster(
                    gdf=fixeddrainage_gdf,
                    value_field=COL_STREEFPEIL_BWN,
                    raster_out=wlvl_raster,
                    nodata=self.dem.nodata,
                    metadata=self.dem.metadata,
                    read_array=False,
                    overwrite=overwrite,
                )

                #Calculate drooglegging raster
                drooglegging_calculator = hrt.RasterCalculator(
                                raster1=self.dem, 
                                raster2=wlvl_raster, 
                                raster_out=drooglegging_raster, 
                                custom_run_window_function=_create_drooglegging_raster,
                                output_nodata=self.dem.nodata,
                                verbose=False)

                drooglegging_calculator.run(overwrite=overwrite)

                #remove temp files
                wlvl_raster.unlink(missing_ok=True)
                # self.results["dewatering_depth"] = output_file
        except Exception as e:
            raise e from None
    

    def run_model_checks(self):
        """
        Collects all queries that are part of general model checks (see general_checks_queries file)
        and executes them
        """
        queries_lst = [item for item in vars(ModelCheck()).values()]
        query = "UNION ALL\n".join(queries_lst)
        db = self.model.execute_sql_selection(query=query)

        self.results["model_checks"] = db
        return db


    def run_geometry_checks(self):
        """
        Deze test checkt of de geometrie van een object in het model correspondeert met de start- of end node in de
        v2_connection_nodes tafel. Als de verkeerde ids worden gebruikt geeft dit fouten in het model.
        """
        gdf = self.model.execute_sql_selection(query=geometry_check_query,)

        gdf["start_check"] = gdf[a_geo_start_node] == gdf[a_geo_start_coord]
        gdf["end_check"] = gdf[a_geo_end_node] == gdf[a_geo_end_coord]
        add_distance_checks(gdf)
        # Only rows where at least one of start_dist_ok and end_dist_ok is false
        result_db = gdf[~gdf[["start_dist_ok", "end_dist_ok"]].all(axis=1)]
        if not result_db.empty:
            result_db["error"] = "Error: mismatched geometry"
        self.results["geometry_checks"] = result_db
        return result_db


    def run_imp_surface_area(self):
        """
        Calculates the impervious surface area (in the model), the area of the polder (based on the polder shapefile) and
        the difference between the two.
        """
        imp_surface_db = self.model.execute_sql_selection(impervious_surface_query)
        imp_surface_db.set_index("id",inplace=True)

        
        polygon_imp_surface = self.fenv.source_data.polder_polygon.load()
        
        db_surface, polygon_surface, area_diff = calc_surfaces_diff(
            imp_surface_db, polygon_imp_surface
        )
        result_txt = (
            f"Totaal ondoorlatend oppervlak: {db_surface} ha\n"
            f"Gebied polder: {polygon_surface} ha\n"
            f"Verschil: {area_diff} ha\n"
        )
        self.results["imp_surface_area"] = result_txt
        return result_txt


    def run_isolated_channels(self):
        """
        Test bepaalt welke watergangen niet zijn aangesloten op de rest van de watergangen. Deze watergangen worden niet
        meegenomen in de uitwisseling in het watersysteem. De test berekent tevens de totale lengte van watergangen en welk
        deel daarvan geïsoleerd is.
        """
        channels_gdf = self.model.execute_sql_selection(query=isolated_channels_query)
        channels_gdf[length_in_meters_col] = round(
            channels_gdf[df_geo_col].length, 2
        )
        (
            isolated_channels_gdf,
            isolated_length,
            total_length,
            percentage,
        ) = calc_len_percentage(channels_gdf)
        result = (
            f"Totale lengte watergangen {total_length} km\n"
            f"Totale lengte geïsoleerde watergangen {isolated_length} km\n"
            f"Percentage geïsoleerde watergangen {percentage}%\n"
        )
        self.results["isolated_channels"] = {
            "gdf": isolated_channels_gdf,
            "result": result,
        }
        return isolated_channels_gdf, result


    def run_used_profiles(self):
        """
        Koppelt de v2_cross_section_definition laag van het model (discrete weergave van de natuurlijke geometrie van de
        watergangen) aan de v2_channel laag (informatie over watergangen in het model). Het resultaat van deze toets is een
        weergave van de breedtes en dieptes van watergangen in het model ter controle.
        """
        # TODO use hrt.sqlite_table_to_gdf instead?
        channels_gdf = self.model.execute_sql_selection(query=profiles_used_query)
        # If zoom category is 4, channel is considered primary
        channels_gdf[primary_col] = channels_gdf[a_zoom_cat].apply(
            lambda zoom_cat: zoom_cat == 4
        )
        channels_gdf[width_col] = channels_gdf[width_col].apply(split_round)
        channels_gdf[height_col] = channels_gdf[height_col].apply(split_round)
        channels_gdf[water_level_width_col] = channels_gdf.apply(
            func=calc_width_at_waterlevel, axis=1
        )
        channels_gdf[max_depth_col] = channels_gdf.apply(func=get_max_depth, axis=1)
        # Conversion to string because lists are not valid for storing in gpkg
        channels_gdf[width_col] = channels_gdf[width_col].astype(str)
        channels_gdf[height_col] = channels_gdf[height_col].astype(str)
        self.results["used_profiles"] = channels_gdf
        return channels_gdf


    def run_struct_channel_bed_level(self):
        """
        Checks whether the reference level of any of the adjacent cross section locations (channels) to a structure
        is lower than the reference level for that structure (3di crashes if it is)
        """
        datachecker_culvert_layer = self.fenv.source_data.datachecker.layers.culvert
        damo_duiker_sifon_layer = self.fenv.source_data.damo.layers.DuikerSifonHevel


        below_ref_query = struct_channel_bed_query
        gdf_below_ref = self.model.execute_sql_selection(query=below_ref_query)
        gdf_below_ref.rename(columns={'id':a_chan_bed_struct_id},inplace=True)

        # See git issue about below statements
        gdf_with_damo = add_damo_info(layer=damo_duiker_sifon_layer, gdf=gdf_below_ref
        )
        gdf_with_datacheck = add_datacheck_info(datachecker_culvert_layer, gdf_with_damo
        )
        gdf_with_datacheck.loc[:, down_has_assumption] = gdf_with_datacheck[
            height_inner_lower_down
        ].isna()
        gdf_with_datacheck.loc[:, up_has_assumption] = gdf_with_datacheck[
            height_inner_lower_up
        ].isna()
        self.results["struct_channel_bed_level"] = gdf_with_datacheck
        return gdf_with_datacheck


    def run_watersurface_area(self):
        """
        Deze test controleert per peilgebied in het model hoe groot het gebied 
        is dat het oppervlaktewater beslaat in het model. Dit totaal is opgebouwd 
        uit de kolom `storage_area` uit de `v2_connection_nodes` in de sqlite opgeteld
        bij het oppervlak van de watergangen (uitgelezen uit `channel_surface_from_profiles`)
        shapefile. Vervolgens worden de totalen per peilgebied vergeleken met diezelfde
        totalen uit de waterdelen in DAMO.
        
        De kolom namen in het resultaat zijn als volgt:
        From v2_connection_nodes -> area_nodes_m2
        From channel_surface_from_profiles -> area_channels_m2
        From DAMO -> area_waterdeel_m2
        """
        (
            fixeddrainage,
            modelbuilder_waterdeel,
            damo_waterdeel,
            conn_nodes_geo,
        ) = read_input(
            model=self.model,
            channel_profile_file=self.channels_from_profiles,
            fixeddrainage_layer=self.fenv.source_data.datachecker.layers.fixeddrainagelevelarea,
            damo_layer=self.fenv.source_data.damo.layers.waterdeel,
        )
        fixeddrainage = calc_area(
            fixeddrainage, modelbuilder_waterdeel, damo_waterdeel, conn_nodes_geo
        )
        result_txt = """Gebied open water BGT: {} ha\nGebied open water model: {} ha""".format(
            round(fixeddrainage.sum()[watersurface_waterdeel_area] / 10000, 2),
            round(fixeddrainage.sum()[watersurface_model_area] / 10000, 2),
        )
        self.results["watersurface_area"] = {
            "fixeddrainage": fixeddrainage,
            "result_txt": result_txt,
        }
        return fixeddrainage, result_txt


    def run_weir_floor_level(self):
        """
        Check whether minimum crest height of weir is under reference level found in the v2_cross_section_location layer.
        This is not allowed, so if this is the case, we have to update the reference level.
        """
        # TODO use hrt.sqlite_table_to_gdf instead?
        weirs_gdf = self.model.execute_sql_selection(query=weir_height_query)
        # Bepaal de minimale kruinhoogte uit de action table
        weirs_gdf[min_crest_height] = [
            min([float(b.split(";")[1]) for b in a.split("#")])
            for a in weirs_gdf[action_col]
        ]
        # Bepaal het verschil tussen de minimale kruinhoogte en reference level.
        weirs_gdf[diff_crest_ref] = (
            weirs_gdf[min_crest_height] - weirs_gdf[reference_level_col]
        )
        # Als dit verschil negatief is, betekent dit dat de bodem hoger ligt dan de minimale hoogte van de stuw.
        # Dit mag niet, en daarom moet er iets aan het bodemprofiel gebeuren.
        weirs_gdf[wrong_profile] = weirs_gdf[diff_crest_ref] < 0
        # Add proposed new reference levels
        weirs_gdf.loc[weirs_gdf[wrong_profile] == 1, new_ref_lvl] = round(
            weirs_gdf.loc[weirs_gdf[wrong_profile] == 1, min_crest_height] - 0.01, 2
        )
        wrong_profiles_gdf = weirs_gdf[weirs_gdf[wrong_profile]][OUTPUT_COLS]
        update_query = hrt.sql_create_update_case_statement(
            df=wrong_profiles_gdf,
            layer=cross_sec_loc_layer,
            df_id_col=a_weir_cross_loc_id,
            db_id_col=id_col,
            new_val_col=new_ref_lvl,
            old_val_col=reference_level_col,
        )
        self.results["weir_floor_level"] = {
            "wrong_profiles_gdf": wrong_profiles_gdf,
            "update_query": update_query,
        }
        return wrong_profiles_gdf, update_query



    def create_grid_from_sqlite(self, output_folder):
        """Create grid from sqlite, this includes cells, lines and nodes."""
        grid = make_gridadmin(self.model.base, self.dem.base)  
        
        # using output here results in error, so we use the returned dict
        for grid_type in ["cells", "lines", "nodes"]:
            df = pd.DataFrame(grid[grid_type])
            gdf = hrt.df_convert_to_gdf(df, geom_col_type="wkb", src_crs="28992")
<<<<<<< HEAD
            hrt.gdf_write_to_geopackage(gdf, filepath=output_folder.joinpath(f"{grid_type}.gpkg"))
=======
            hrt.gdf_write_to_geopackage(gdf, filepath=Path(output_folder) / f"{grid_type}.gpkg")
>>>>>>> e969ffb5



    def run_cross_section_duplicates(self, database):
        """
        Check for duplicate geometries in cross_section_locations.
        """
        cross_section_point = database.execute_sql_selection(query= cross_section_location_query)
    
        # Make buffer of the points to identify if we have cross setion overlapping each other.
        cross_section_buffer_gdf = cross_section_point.copy()
        cross_section_buffer_gdf["geometry"] = cross_section_buffer_gdf.buffer(0.5) 

        #make spatial join between the buffer and the cross section point
        cross_section_join =  gpd.sjoin(cross_section_buffer_gdf, cross_section_point,
                            how="inner", op="intersects")

        #duplicates in cross_loc in this join are duplicated cross_section_locations
        index_duplicates = cross_section_join[cross_section_join["cross_loc_id_left"].duplicated()].index
        intersected_points = cross_section_point.loc[index_duplicates]

        return intersected_points


    def run_cross_section_no_vertex(self, database):
        """
        Check for cross_sections that are not located on the  vertex of a channel.  
        """
        #load cross locs and channels from sqlite
        cross_section_point = database.execute_sql_selection(query = cross_section_location_query)
        cross_section_point.rename({"geometry_point":"geometry"}, axis=1, inplace=True)

        channels_gdf = database.execute_sql_selection(query = channels_query)

        #Create gdf of all channel vertices and buffer them
        channels_gdf["points"] = channels_gdf["geometry"].apply(lambda x: [Point(coord) for coord in x.coords])
        vertices_gdf = gpd.GeoDataFrame([(idx, item) for idx, sublist in zip(channels_gdf["channel_id"], channels_gdf["points"]) for item in sublist], 
                                        columns = ["channel_id", "geometry"], 
                                        geometry="geometry", 
                                        crs="EPSG:28992")
        vertices_gdf["geometry"] = vertices_gdf.buffer(0.001)

        #Join cross section points and buffered vertices.
        v_cs = gpd.sjoin(cross_section_point, vertices_gdf, how="inner", predicate="intersects")
        
        # Error cross loc op verkeerde channel
        # TODO error loggen/raise?
        v_cs_channel_mismatch = v_cs[v_cs["channel_id_left"]!=v_cs["channel_id_right"]]
        if len(v_cs_channel_mismatch) > 0:
            print(f"cross loc ids {v_cs_channel_mismatch['cross_loc_id'].values} are located on a vertex of a different channel")

        #cross sections that didnt get joined are missing a vertex.
        cross_no_vertex = cross_section_point[~cross_section_point["cross_loc_id"].isin(v_cs["cross_loc_id"].values)].copy()
        
        #Find distance to nearest vertex
        nearest_point=cross_no_vertex.sjoin_nearest(vertices_gdf)
        def get_distance(row):
            dist = row.geometry.distance(vertices_gdf.loc[row.index_right, "geometry"])
            return round(dist,2)
        cross_no_vertex["distance_to_vertex"] = nearest_point.apply(get_distance, axis=1)
        
        return cross_no_vertex


## helper functions

#TODO deprecated
# def get_action_values(row):
#     if row[target_type_col] is weir_layer:
#         action_values = [float(b.split(";")[1]) for b in row[action_col].split("#")]
#     else:
#         action_values = [
#             float(b.split(";")[1].split(" ")[0]) for b in row[action_col].split("#")
#         ]
#     return action_values[0], min(action_values), max(action_values)


def add_distance_checks(gdf):
    # Load as valid geometry type
    gdf["start_coord"] = gdf["start_coord"].apply(wkt.loads)
    gdf["start_node"] = gdf["start_node"].apply(wkt.loads)
    gdf["end_coord"] = gdf["end_coord"].apply(wkt.loads)
    gdf["end_node"] = gdf["end_node"].apply(wkt.loads)
    # Set as geometry column (geopandas doesn't support having more than one)
    gdf_start_coor = gdf.set_geometry(col="start_coord")
    gdf_start_node = gdf.set_geometry(col="start_node")
    gdf["start_dist_ok"] = round(gdf_start_node.distance(gdf_start_coor), 5) < 0.1
    gdf_end_coor = gdf.set_geometry(col="end_coord")
    gdf_end_node = gdf.set_geometry(col="end_node")
    gdf["end_dist_ok"] = round(gdf_end_node.distance(gdf_end_coor), 5) < 0.1


def calc_surfaces_diff(db_imp_surface, polygon_imp_surface):
    db_surface = int(db_imp_surface.sum() / 10000)
    polygon_surface = int(polygon_imp_surface.area.values[0] / 10000)
    area_diff = db_surface - polygon_surface
    return db_surface, polygon_surface, area_diff


def calc_len_percentage(channels_gdf):
    total_length = round(channels_gdf.geometry.length.sum() / 1000, 2)
    isolated_channels_gdf = channels_gdf[
        channels_gdf[calculation_type_col] == channels_isolated_calc_type
    ]
    if not isolated_channels_gdf.empty:
        isolated_length = round(isolated_channels_gdf.geometry.length.sum() / 1000, 2)
    else:
        isolated_length = 0
    percentage = round((isolated_length / total_length) * 100, 0)
    return isolated_channels_gdf, isolated_length, total_length, percentage


def calc_width_at_waterlevel(row):
    """Bereken de breedte van de watergang op het streefpeil"""
    x_pos = [b / 2 for b in row[width_col]]
    y = [row.reference_level + b for b in row[height_col]]
    ini = row[initial_waterlevel_col]

    # Interpoleer tussen de x en y waarden (let op: de x en y zijn hier verwisseld)
    width_wl = round(np.interp(ini, xp=y, fp=x_pos), 2) * 2
    return width_wl


def split_round(item):
    """
    Split items in width and height columns by space, round all items in resulting list and converts to floats
    """
    return [round(float(n), 2) for n in str(item).split(" ")]


def get_max_depth(row):
    """
    calculates difference between initial waterlevel and reference level
    """
    return round(
        float(row[initial_waterlevel_col]) - float(row[reference_level_col]), 2
    )


def add_damo_info(layer, gdf):
    try:
        damo_gdb = layer.load()
        new_gdf = gdf.merge(
            damo_gdb[DAMO_FIELDS],
            how="left",
            left_on=a_chan_bed_struct_code,
            right_on=DAMO_LINK_ON,
        )
        new_gdf.rename(
            columns={
                "HOOGTEBINNENONDERKANTBENE": height_inner_lower_down,
                "HOOGTEBINNENONDERKANTBOV": height_inner_lower_up,
                "CODE": "damo_code",
            },
            inplace=True,
        )
    except Exception as e:
        raise e from None
    else:
        return new_gdf


def add_datacheck_info(layer, gdf):
    try:
        datachecker_gdb = layer.load()
        new_gdf = gdf.merge(
            datachecker_gdb[DATACHECKER_FIELDS],
            how="left",
            left_on=a_chan_bed_struct_code,
            right_on=DATACHECKER_LINK_ON,
        )
        new_gdf.rename(
            columns={DATACHECKER_ASSUMPTION_FIELD: datachecker_assumption_alias},
            inplace=True,
        )
    except Exception as e:
        raise e from None
    else:
        return new_gdf


def expand_multipolygon(df):
    """
    New version using explode, old version returned pandas dataframe not geopandas
    geodataframe (missing last line), I think it works now?
    """
    try:
        exploded = df.set_index([peil_id_col])[geometry_col]
        exploded = exploded.explode(index_parts=True)
        exploded = exploded.reset_index()
        exploded = exploded.rename(
            columns={0: geometry_col, "level_1": "multipolygon_level"}
        )
        merged = exploded.merge(
            df.drop(geometry_col, axis=1), left_on=peil_id_col, right_on=peil_id_col
        )
        merged = merged.set_geometry(geometry_col, crs=df.crs)
        return merged
    except Exception as e:
        raise e from None


def read_input(
    model,
    channel_profile_file,
    fixeddrainage_layer,
    damo_layer,
):
    try:
        fixeddrainage = fixeddrainage_layer.load(
                            )[[peil_id_col, code_col, COL_STREEFPEIL_BWN, geometry_col]]
        fixeddrainage = expand_multipolygon(fixeddrainage)
        modelbuilder_waterdeel = channel_profile_file.load()
        damo_waterdeel = damo_layer.load()
        conn_nodes_geo = model.execute_sql_selection(query=watersurface_conn_node_query)
        conn_nodes_geo.set_index(a_watersurf_conn_id, inplace=True)

        return fixeddrainage, modelbuilder_waterdeel, damo_waterdeel, conn_nodes_geo
    except Exception as e:
        raise e from None


def add_nodes_area(fixeddrainage, conn_nodes_geo):
    try:
        # join on intersection of geometries
        joined = gpd.sjoin(
            fixeddrainage,
            conn_nodes_geo,
            how="left",
            predicate="intersects",
            lsuffix="fd",
            rsuffix="conn",
        )
        # Combine all rows with same peil_id and multipolygon level and sum their area
        group = joined.groupby([peil_id_col, "multipolygon_level"])[
            storage_area_col
        ].sum()
        # Add the aggregated area column to the original dataframe
        fixeddrainage = fixeddrainage.merge(
            group, how="left", on=[peil_id_col, "multipolygon_level"]
        )
        fixeddrainage.rename(
            columns={storage_area_col: watersurface_nodes_area}, inplace=True
        )
        return fixeddrainage
    except Exception as e:
        raise e from None


def add_waterdeel(fixeddrainage, to_add):
    try:
        # create dataframe containing overlaying geometry
        overl = gpd.overlay(fixeddrainage, to_add, how="intersection")
        # add column containing size of overlaying areas
        overl["area"] = overl[geometry_col].area
        # group overlaying area gdf by id's
        overl = overl.groupby([peil_id_col, "multipolygon_level"])["area"].sum()
        # merge overlapping area size into fixeddrainage
        merged = fixeddrainage.merge(
            overl, how="left", on=[peil_id_col, "multipolygon_level"]
        )
        merged["area"] = round(merged["area"], 0)
        merged["area"] = merged["area"].fillna(0)
    except Exception as e:
        raise e from None
    return merged


def calc_perc(diff, waterdeel):
    try:
        return round((diff / waterdeel) * 100, 1)
    except:
        if diff == waterdeel:
            return 0.0
        else:
            return 100.0


def calc_area(fixeddrainage, modelbuilder_waterdeel, damo_waterdeel, conn_nodes_geo):
    try:
        fixeddrainage = add_nodes_area(fixeddrainage, conn_nodes_geo)
        fixeddrainage = add_waterdeel(fixeddrainage, damo_waterdeel)
        fixeddrainage.rename(
            columns={"area": watersurface_waterdeel_area}, inplace=True
        )
        fixeddrainage = add_waterdeel(fixeddrainage, modelbuilder_waterdeel)
        fixeddrainage.rename(columns={"area": watersurface_channels_area}, inplace=True)
        fixeddrainage[watersurface_model_area] = (
            fixeddrainage[watersurface_channels_area]
            + fixeddrainage[watersurface_nodes_area]
        )
        fixeddrainage[area_diff_col] = (
            fixeddrainage[watersurface_model_area]
            - fixeddrainage[watersurface_waterdeel_area]
        )
        fixeddrainage[area_diff_perc] = fixeddrainage.apply(
            lambda row: calc_perc(row[area_diff_col], row[watersurface_waterdeel_area]),
            axis=1,
        )
        return fixeddrainage
    except Exception as e:
        raise e from None




# %%

if __name__=="__main__":

    TEST_MODEL = r"E:\02.modellen\model_test_v2"

    folder = Folders(TEST_MODEL)
    self = SqliteCheck(folder=folder)
    database=folder.model.schema_basis_errors.database
    self.run_cross_section_no_vertex(database)


# %%<|MERGE_RESOLUTION|>--- conflicted
+++ resolved
@@ -460,12 +460,7 @@
         for grid_type in ["cells", "lines", "nodes"]:
             df = pd.DataFrame(grid[grid_type])
             gdf = hrt.df_convert_to_gdf(df, geom_col_type="wkb", src_crs="28992")
-<<<<<<< HEAD
-            hrt.gdf_write_to_geopackage(gdf, filepath=output_folder.joinpath(f"{grid_type}.gpkg"))
-=======
             hrt.gdf_write_to_geopackage(gdf, filepath=Path(output_folder) / f"{grid_type}.gpkg")
->>>>>>> e969ffb5
-
 
 
     def run_cross_section_duplicates(self, database):
