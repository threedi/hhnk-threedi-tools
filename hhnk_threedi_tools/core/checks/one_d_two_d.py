--- conflicted
+++ resolved
@@ -61,19 +61,15 @@
 )
 
 
-<<<<<<< HEAD
 
 
 
 #TODO functies weer in class onderbrengen, class nu buiten gebruik.
-=======
->>>>>>> a7b74170
 class OneDTwoDTest:
     def __init__(self, folder: Folders, revision=0, dem_path=None):
         self.fenv = folder
         self.revision=revision
 
-<<<<<<< HEAD
         self.grid_result = folder.threedi_results.one_d_two_d[self.revision].grid
         rain, detected_rain, timestep, days_dry_start, days_dry_end, self.timestep_df = grid_result_metadata.construct_scenario(self.grid_result)
 
@@ -84,14 +80,6 @@
         # else:
         #     self.layer_path = str(folder.output.one_d_two_d[self.revision].layers)
         #     self.log_path = str(folder.output.one_d_two_d[self.revision].logs)
-=======
-        # self.level_template = LEVEL_TEMPLATE
-        # self.depth_template = DEPTH_TEMPLATE
-        self.revision = revision
-
-        if output_path:
-            self.output_path = output_path
->>>>>>> a7b74170
 
         if dem_path:
             self.dem_path = dem_path
@@ -108,107 +96,13 @@
     def results(self):
         return self.iresults
 
-<<<<<<< HEAD
-
-=======
-    def read_flowline_results(self, threedi_result, timesteps_df):
-        try:
-            threedi_result = self.threedi_result
-            timesteps_df = self.timestep_df
-
-            coords = hrt.threedi.line_geometries_to_coords(
-                threedi_result.lines.line_geometries
-            )  # create gdf from node coords
-
-            flowlines_gdf = gpd.GeoDataFrame(
-                geometry=coords, crs=f"EPSG:{DEF_TRGT_CRS}"
-            )
-            flowlines_gdf[id_col] = threedi_result.lines.id
-            flowlines_gdf[spatialite_id_col] = threedi_result.lines.content_pk
-
-            content_type_list = threedi_result.lines.content_type.astype("U13")
-            flowlines_gdf[content_type_col] = content_type_list
-
-            flowlines_gdf[kcu_col] = threedi_result.lines.kcu
-            flowlines_gdf.loc[
-                flowlines_gdf[kcu_col].isin([51, 52]), content_type_col
-            ] = one_d_two_d
-            flowlines_gdf.loc[
-                flowlines_gdf[kcu_col].isin([100, 101]), content_type_col
-            ] = two_d
-
-            q = threedi_result.lines.timeseries(
-                indexes=[
-                    timesteps_df[t_start_rain_col].value,
-                    timesteps_df[t_end_rain_col].value,
-                    timesteps_df[t_end_sum_col].value,
-                ]
-            ).q  # waterstand
-            vel = threedi_result.lines.timeseries(
-                indexes=[
-                    timesteps_df[t_start_rain_col].value,
-                    timesteps_df[t_end_rain_col].value,
-                    timesteps_df[t_end_sum_col].value,
-                ]
-            ).u1
-            q_all = threedi_result.lines.timeseries(indexes=slice(0, -1)).q
-            vel_all = threedi_result.lines.timeseries(indexes=slice(0, -1)).u1
-
-            # Write discharge and velocity to columns in dataframe
-            for index, time_str in enumerate(suffixes_list):
-                if time_str == max_sfx:
-                    q_max_ind = abs(q_all).argmax(axis=0)
-                    flowlines_gdf[q_m3_s_col + time_str] = np.round(
-                        [row[q_max_ind[enum]] for enum, row in enumerate(q_all.T)], 5
-                    )
-                else:
-                    flowlines_gdf[q_m3_s_col + time_str] = np.round(q[index], 5)
-
-            for index, time_str in enumerate(suffixes_list):
-                if time_str == max_sfx:
-                    vel_max_ind = abs(vel_all).argmax(axis=0)
-                    flowlines_gdf[vel_m_s_col + time_str] = np.round(
-                        [row[vel_max_ind[enum]] for enum, row in enumerate(vel_all.T)],
-                        5,
-                    )
-                else:
-                    flowlines_gdf[vel_m_s_col + time_str] = np.round(vel[index], 3)
-
-            # Flowlines of 1d2d lines weirdly have flow in different direction.
-            # Therefore we invert this here so arrows are plotted correctly
-            for index, time_str in enumerate(suffixes_list):
-                flowlines_gdf.loc[
-                    flowlines_gdf[content_type_col] == one_d_two_d,
-                    q_m3_s_col + time_str,
-                ] = flowlines_gdf.loc[
-                    flowlines_gdf[content_type_col] == one_d_two_d,
-                    q_m3_s_col + time_str,
-                ].apply(
-                    lambda x: x * -1
-                )
-
-            for index, time_str in enumerate(suffixes_list):
-                filt = (
-                    flowlines_gdf[content_type_col] == one_d_two_d,
-                    vel_m_s_col + time_str,
-                )
-
-                flowlines_gdf.loc[filt] = flowlines_gdf.loc[filt].apply(
-                    lambda x: x * -1
-                )
-
-            return flowlines_gdf
-        except Exception as e:
-            raise e from None
-
->>>>>>> a7b74170
+
     def run_levels_depths_at_timesteps(self):
         """
         Deze functie bepaalt de waterstanden op de gegeven tijdstappen op basis van het 3di resultaat.
         Vervolgens wordt op basis van de DEM en de waterstand per tijdstap de waterdiepte bepaald.
         """
         try:
-<<<<<<< HEAD
             timesteps_arr = [
                 self.timestep_df["t_start_rain"].value,
                 self.timestep_df["t_end_rain"].value,
@@ -227,40 +121,6 @@
                 print(depth_output_path)
                 # calculate waterlevel at selected timestep in nodes gdf
                 nodes_2d_wlvl = self._read_2node_wlvl_at_timestep(timestep)
-=======
-
-            grid_result = self.threedi_result
-            timestep_df = self.timestep_df
-            dem_path = self.dem_path
-            folder = self.folder
-            revision = self.revision
-
-            timesteps_arr = [
-                timestep_df["t_start_rain"].value,
-                timestep_df["t_end_rain"].value,
-                timestep_df["t_end_sum"].value,
-            ]
-            # hours since start of calculation
-            timestrings = [
-                int(round(grid_result.nodes.timestamps[t] / 60 / 60, 0))
-                for t in timesteps_arr
-            ]
-
-            dem_list, dem_nodata, dem_meta = hrt.load_gdal_raster(dem_path)
-
-            for timestep, timestr in zip(timesteps_arr, timestrings):
-                # output files
-                wlvl_output_path = getattr(
-                    folder.output.one_d_two_d[revision], f"waterstand_T{timestr}"
-                ).path
-                depth_output_path = getattr(
-                    folder.output.one_d_two_d[revision], f"waterdiepte_T{timestr}"
-                ).path
-                print(wlvl_output_path)
-                print(depth_output_path)
-                # calculate waterlevel at selected timestep in nodes gdf
-                nodes_2d_wlvl = read_2node_wlvl_at_timestep(grid_result, timestep)
->>>>>>> a7b74170
                 wlvl_list = hrt.gdf_to_raster(
                     gdf=nodes_2d_wlvl,
                     value_field=wtrlvl_col,
@@ -269,18 +129,11 @@
                     metadata=dem_meta,
                 )
                 # calculate water depth at time steps at nodes
-<<<<<<< HEAD
                 _ = self._create_depth_raster(wlvl_list, dem_list, dem_nodata, dem_meta, depth_output_path)
-=======
-                _ = create_depth_raster(
-                    wlvl_list, dem_list, dem_nodata, dem_meta, depth_output_path
-                )
->>>>>>> a7b74170
             return timestrings
         except Exception as e:
             raise e from None
 
-<<<<<<< HEAD
 
     def _read_2node_wlvl_at_timestep(self, timestep):
         """timesteps is the index of the time in the timeseries you want to use 
@@ -318,9 +171,9 @@
         except Exception as e:
             raise e from None
 
-
-=======
->>>>>>> a7b74170
+            content_type_list = threedi_result.lines.content_type.astype("U13")
+            flowlines_gdf[content_type_col] = content_type_list
+
     def run_node_stats(self):
         """
         Deze functie leest alle 2d nodes uit het 3di resultaat en berekent de volgende waarden:
@@ -334,32 +187,18 @@
             * opslag van regen in het gebied van de node (hoeveelheid water / totale oppervlak gebied)
         """
         try:
-<<<<<<< HEAD
             nodes_wlvl = hrt.threedi.grid_nodes_to_gdf(self.grid_result)
             # We need to keep a reference to the crs to restore it later
             crs_orig = nodes_wlvl.crs
             nodes_wlvl[id_col] = self.grid_result.nodes.id
             nodes_wlvl[spatialite_id_col] = self.grid_result.nodes.content_pk
             nodes_wlvl[node_type_col] = self.grid_result.nodes.node_type
-=======
-
-            grid_result = self.threedi_result
-            timestep_df = self.timestep_df
-
-            nodes_wlvl = get_nodes_as_gdf(grid_result)
-            # We need to keep a reference to the crs to restore it later
-            crs_orig = nodes_wlvl.crs
-            nodes_wlvl[id_col] = grid_result.nodes.id
-            nodes_wlvl[spatialite_id_col] = grid_result.nodes.content_pk
-            nodes_wlvl[node_type_col] = grid_result.nodes.node_type
->>>>>>> a7b74170
             # Replace numbers with human readable values
             nodes_wlvl[node_type_col].replace(
                 [1, 3, 7], [two_d, one_d, one_d_boundary_col], inplace=True
             )
 
             # totaal oppervlak
-<<<<<<< HEAD
             nodes_wlvl[max_area_col] = self.grid_result.nodes.sumax
 
             # Load grid_result
@@ -384,32 +223,6 @@
                     self.timestep_df[t_start_rain_col].value,
                     self.timestep_df[t_end_rain_col].value,
                     self.timestep_df[t_end_sum_col].value,
-=======
-            nodes_wlvl[max_area_col] = grid_result.nodes.sumax
-
-            # Load grid_result
-            # waterstand
-            wlvl = grid_result.nodes.timeseries(
-                indexes=[
-                    timestep_df[t_start_rain_col].value,
-                    timestep_df[t_end_rain_col].value,
-                    timestep_df[t_end_sum_col].value,
-                ]
-            ).s1
-            volume = grid_result.nodes.timeseries(
-                indexes=[
-                    timestep_df[t_start_rain_col].value,
-                    timestep_df[t_end_rain_col].value,
-                    timestep_df[t_end_sum_col].value,
-                ]
-            ).vol
-            # actueel nat oppervlak
-            wet_area = grid_result.nodes.timeseries(
-                indexes=[
-                    timestep_df[t_start_rain_col].value,
-                    timestep_df[t_end_rain_col].value,
-                    timestep_df[t_end_sum_col].value,
->>>>>>> a7b74170
                 ]
             ).su
 
@@ -427,11 +240,7 @@
                 )
 
             # select 2d nodes and create polygons for plotting.
-<<<<<<< HEAD
             nodes_2d = self._2d_nodes_to_grid(nodes_wlvl=nodes_wlvl)
-=======
-            nodes_2d = nodes_to_grid(nodes_wlvl=nodes_wlvl, results=grid_result)
->>>>>>> a7b74170
             orig_geom = nodes_2d[df_geo_col]
             nodes_2d_gdf = gpd.GeoDataFrame(nodes_2d, geometry=orig_geom, crs=crs_orig)
 
@@ -444,7 +253,6 @@
         #     hrt.gdf_write_to_csv(result, csv_path, filename)
         #     hrt.gdf_write_to_geopackage(result, gpkg_path, filename)
 
-<<<<<<< HEAD
 
     #TODO staat dit niet al in hhnk_research_tools
     def _2d_nodes_to_grid(self, nodes_wlvl):
@@ -578,43 +386,12 @@
                 ]
             ).q_pump  # waterstand
             q_all_pump = self.grid_result.pumps.timeseries(indexes=slice(0, -1)).q_pump
-=======
-    def read_pumpline_results(self):
-        try:
-
-            timesteps_df = self.timestep_df
-            threedi_result = self.threedi_results
-
-            coords = [
-                LineString([x[[0, 1]], x[[2, 3]]])
-                for x in threedi_result.pumps.node_coordinates.T
-            ]
-            pump_gdf = gpd.GeoDataFrame(geometry=coords, crs=f"EPSG:{DEF_TRGT_CRS}")
-
-            pump_gdf[id_col] = threedi_result.pumps.id
-            pump_gdf[content_type_col] = pump_line
-            pump_gdf[pump_capacity_m3_s_col] = threedi_result.pumps.capacity
-
-            q_m3 = threedi_result.pumps.timeseries(
-                indexes=[
-                    timesteps_df[t_start_rain_col].value,
-                    timesteps_df[t_end_rain_col].value,
-                    timesteps_df[t_end_sum_col].value,
-                ]
-            ).q_pump  # waterstand
-            q_all_pump = threedi_result.pumps.timeseries(indexes=slice(0, -1)).q_pump
->>>>>>> a7b74170
 
             for index, time_str in enumerate(suffixes_list):
                 if time_str == max_sfx:
                     q_max_ind = abs(q_all_pump).argmax(axis=0)
                     pump_gdf[q_m3_s_col + time_str] = np.round(
-<<<<<<< HEAD
                         [row[q_max_ind[enum]] for enum, row in enumerate(q_all_pump.T)], 5
-=======
-                        [row[q_max_ind[enum]] for enum, row in enumerate(q_all_pump.T)],
-                        5,
->>>>>>> a7b74170
                     )
                 else:
                     pump_gdf[q_m3_s_col + time_str] = np.round(q_m3[index], 5)
@@ -622,93 +399,4 @@
         except Exception as e:
             raise e from None
 
-<<<<<<< HEAD
-
-=======
-    def run_flowline_stats(self):
-        """
-        Deze functie leest alle stroom lijnen in uit het 3di resultaat. Vervolgens wordt gekeken naar het type van de lijn
-        (1D2D of 2D). Vervolgens wordt op drie tijdstappen (het begin van de regen het einde van de regen en het einde van de
-        som) het volgende bepaald:
-            * De waterstand per tijdstap
-            * Het debiet (q) in m3/s per tijdstap
-            * De stroomsnelheid in m/s per tijdstap
-            * De stroomrichting per tijdstap
-        """
-        # Load individual line results
-        flowlines_gdf = self.read_flowline_results()
-        pumplines_gdf = self.read_pumpline_results()
-
-        # combine to one table
-        lines_gdf = pd.concat(
-            [flowlines_gdf, pumplines_gdf], ignore_index=True, sort=False
-        )
-        lines_gdf = lines_gdf[
-            lines_gdf.geometry.length != 0
-        ]  # Drop weird values with -9999 geometries
-
-        return lines_gdf
-
-
-def read_2node_wlvl_at_timestep(results, timestep):
-    """timesteps is the index of the time in the timeseries you want to use to calculate the wlvl and depth raster"""
-    nodes_2d = gpd.GeoDataFrame()
-    # * inputs every element from row as a new function argument.
-    nodes_2d[df_geo_col] = [
-        box(*row) for row in results.cells.subset(all_2d).cell_coords.T
-    ]
-    # waterstand
-    nodes_2d[wtrlvl_col] = (
-        results.nodes.subset(all_2d).timeseries(indexes=[timestep]).s1[0]
-    )
-    return nodes_2d
-
-
-def create_depth_raster(wlvl_list, dem_list, dem_nodata, dem_meta, raster_output_path):
-    """Calculate the depth raster by subtracting the dem from the wlvl raster."""
-    # difference between surface and initial water level
-    try:
-        depth_list = np.subtract(wlvl_list, dem_list)
-
-        # restore nodata pixels using a mask, also filter waterways (height=10) and negative depths
-        nodatamask = (dem_list == dem_nodata) | (dem_list == 10) | (depth_list < 0)
-        depth_list[nodatamask] = dem_nodata
-
-        # write array to tiff
-        hrt.save_raster_array_to_tiff(
-            output_file=raster_output_path,
-            raster_array=depth_list,
-            nodata=dem_nodata,
-            metadata=dem_meta,
-        )
-        return depth_list
-    except Exception as e:
-        raise e from None
-
-
-# TODO staat dit niet al in hhnk_research_tools
-def get_nodes_as_gdf(results):
-    try:
-        nodes_wlvl_crds = coordinates_to_points(results.nodes)
-        nodes_wlvl = gpd.GeoDataFrame(
-            geometry=nodes_wlvl_crds, crs=f"EPSG:{DEF_TRGT_CRS}"
-        )
-        return nodes_wlvl
-    except Exception as e:
-        raise e from None
-
-
-# TODO staat dit niet al in hhnk_research_tools
-def nodes_to_grid(nodes_wlvl, results):
-    """Transfer the nodes into polygons of the grid."""
-    try:
-        nodes_2d = nodes_wlvl[nodes_wlvl[node_type_col] == two_d].copy()
-        # replace geometry with polygons of the cells
-        nodes_2d.loc[:, df_geo_col] = [
-            box(*row) for row in results.cells.subset(all_2d).cell_coords.T
-        ]
-        nodes_2d.loc[:, minimal_dem_col] = results.cells.subset(all_2d).z_coordinate
-        return nodes_2d
-    except Exception as e:
-        raise e from None
->>>>>>> a7b74170
+
