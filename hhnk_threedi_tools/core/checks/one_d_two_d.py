# -*- coding: utf-8 -*-
"""
Created on Mon Aug 23 11:27:51 2021

@author: chris.kerklaan
"""
# Third-party imports
import os
import numpy as np
import pandas as pd
import geopandas as gpd
from shapely.geometry import box
from shapely.geometry import LineString

# research tools
import hhnk_research_tools as hrt
# from hhnk_research_tools.threedi.geometry_functions import coordinates_to_points
# from hhnk_research_tools.variables import file_types_dict, TIF
# from hhnk_research_tools.threedi.construct_rain_scenario import threedi_timesteps
# from hhnk_research_tools.threedi.construct_rain_scenario_dataframe import (
#     create_results_dataframe,
# )
from hhnk_research_tools.variables import (
    t_start_rain_col,
    t_end_rain_col,
    t_end_sum_col,
    all_2d,
)

# Local imports
import hhnk_threedi_tools.core.checks.grid_result_metadata as grid_result_metadata
from hhnk_threedi_tools.core.folders import Folders, create_tif_path
from hhnk_threedi_tools.variables.default_variables import DEF_TRGT_CRS
from hhnk_threedi_tools.variables.database_aliases import df_geo_col
from hhnk_threedi_tools.variables.one_d_two_d import (
    wtrlvl_col,
    one_d_two_d,
    max_sfx,
    suffixes_list,
    pump_line,
    id_col,
    spatialite_id_col,
    content_type_col,
    kcu_col,
    q_m3_s_col,
    vel_m_s_col,
    pump_capacity_m3_s_col,
    start_rain_sfx,
    end_rain_sfx,
    twelve_hr_after_rain_sfx,
    node_type_col,
    one_d,
    two_d,
    one_d_boundary_col,
    max_area_col,
    wtrlvl_m_col,
    wet_area_m2_col,
    minimal_dem_col,
    volume_m3_col,
    storage_mm_col,
)





#TODO functies weer in class onderbrengen, class nu buiten gebruik.
class OneDTwoDTest:
    def __init__(self, folder: Folders, revision=0, dem_path=None):
        self.fenv = folder
        self.revision=revision

        self.grid_result = folder.threedi_results.one_d_two_d[self.revision].grid
        rain, detected_rain, timestep, days_dry_start, days_dry_end, self.timestep_df = grid_result_metadata.construct_scenario(self.grid_result)

        # if output_path:
        #     self.output_path = output_path
        #     self.layer_path = output_path + "/Layers"
        #     self.log_path = output_path + "/Logs"
        # else:
        #     self.layer_path = str(folder.output.one_d_two_d[self.revision].layers)
        #     self.log_path = str(folder.output.one_d_two_d[self.revision].logs)

        if dem_path:
            self.dem_path = dem_path
        else:
            self.dem_path = self.fenv.model.schema_base.rasters.dem.path

        self.iresults = {}

    @classmethod
    def from_path(cls, path_to_polder, **kwargs):
        return cls(Folders(path_to_polder), **kwargs)

    @property
    def results(self):
        return self.iresults

<<<<<<< HEAD
=======
    def read_flowline_results(self):
        try:
            threedi_result = self.threedi_results
            timesteps_df = self.timestep_df

            coords = hrt.threedi.line_geometries_to_coords(
                threedi_result.lines.line_geometries
            )  # create gdf from node coords

            flowlines_gdf = gpd.GeoDataFrame(
                geometry=coords, crs=f"EPSG:{DEF_TRGT_CRS}"
            )
            flowlines_gdf[id_col] = threedi_result.lines.id
            flowlines_gdf[spatialite_id_col] = threedi_result.lines.content_pk

            content_type_list = threedi_result.lines.content_type.astype("U13")
            flowlines_gdf[content_type_col] = content_type_list

            flowlines_gdf[kcu_col] = threedi_result.lines.kcu
            flowlines_gdf.loc[
                flowlines_gdf[kcu_col].isin([51, 52]), content_type_col
            ] = one_d_two_d
            flowlines_gdf.loc[
                flowlines_gdf[kcu_col].isin([100, 101]), content_type_col
            ] = two_d

            q = threedi_result.lines.timeseries(
                indexes=[
                    timesteps_df[t_start_rain_col].value,
                    timesteps_df[t_end_rain_col].value,
                    timesteps_df[t_end_sum_col].value,
                ]
            ).q  # waterstand
            vel = threedi_result.lines.timeseries(
                indexes=[
                    timesteps_df[t_start_rain_col].value,
                    timesteps_df[t_end_rain_col].value,
                    timesteps_df[t_end_sum_col].value,
                ]
            ).u1
            q_all = threedi_result.lines.timeseries(indexes=slice(0, -1)).q
            vel_all = threedi_result.lines.timeseries(indexes=slice(0, -1)).u1

            # Write discharge and velocity to columns in dataframe
            for index, time_str in enumerate(suffixes_list):
                if time_str == max_sfx:
                    q_max_ind = abs(q_all).argmax(axis=0)
                    flowlines_gdf[q_m3_s_col + time_str] = np.round(
                        [row[q_max_ind[enum]] for enum, row in enumerate(q_all.T)], 5
                    )
                else:
                    flowlines_gdf[q_m3_s_col + time_str] = np.round(q[index], 5)

            for index, time_str in enumerate(suffixes_list):
                if time_str == max_sfx:
                    vel_max_ind = abs(vel_all).argmax(axis=0)
                    flowlines_gdf[vel_m_s_col + time_str] = np.round(
                        [row[vel_max_ind[enum]] for enum, row in enumerate(vel_all.T)],
                        5,
                    )
                else:
                    flowlines_gdf[vel_m_s_col + time_str] = np.round(vel[index], 3)

            # Flowlines of 1d2d lines weirdly have flow in different direction.
            # Therefore we invert this here so arrows are plotted correctly
            for index, time_str in enumerate(suffixes_list):
                flowlines_gdf.loc[
                    flowlines_gdf[content_type_col] == one_d_two_d,
                    q_m3_s_col + time_str,
                ] = flowlines_gdf.loc[
                    flowlines_gdf[content_type_col] == one_d_two_d,
                    q_m3_s_col + time_str,
                ].apply(
                    lambda x: x * -1
                )

            for index, time_str in enumerate(suffixes_list):
                filt = (
                    flowlines_gdf[content_type_col] == one_d_two_d,
                    vel_m_s_col + time_str,
                )

                flowlines_gdf.loc[filt] = flowlines_gdf.loc[filt].apply(
                    lambda x: x * -1
                )

            return flowlines_gdf
        except Exception as e:
            raise e from None
>>>>>>> 3d3d1b49

    def run_levels_depths_at_timesteps(self):
        """
        Deze functie bepaalt de waterstanden op de gegeven tijdstappen op basis van het 3di resultaat.
        Vervolgens wordt op basis van de DEM en de waterstand per tijdstap de waterdiepte bepaald.
        """
        try:
<<<<<<< HEAD
=======

            grid_result = self.threedi_results
            timestep_df = self.timestep_df
            dem_path = self.dem_path
            folder = self.fenv
            revision = self.revision

>>>>>>> 3d3d1b49
            timesteps_arr = [
                self.timestep_df["t_start_rain"].value,
                self.timestep_df["t_end_rain"].value,
                self.timestep_df["t_end_sum"].value,
            ]
            # hours since start of calculation
            timestrings = [int(round(self.grid_result.nodes.timestamps[t] / 60 / 60, 0)) for t in timesteps_arr]

            dem_list, dem_nodata, dem_meta = hrt.load_gdal_raster(self.dem_path)

            for timestep, timestr in zip(timesteps_arr, timestrings):
                # output files
                wlvl_output_path = getattr(self.fenv.output.one_d_two_d[self.revision], f'waterstand_T{timestr}').path
                depth_output_path = getattr(self.fenv.output.one_d_two_d[self.revision], f'waterdiepte_T{timestr}').path
                print(wlvl_output_path)
                print(depth_output_path)
                # calculate waterlevel at selected timestep in nodes gdf
                nodes_2d_wlvl = self._read_2node_wlvl_at_timestep(timestep)
                wlvl_list = hrt.gdf_to_raster(
                    gdf=nodes_2d_wlvl,
                    value_field=wtrlvl_col,
                    raster_out=wlvl_output_path,
                    nodata=dem_nodata,
                    metadata=dem_meta,
                )
                # calculate water depth at time steps at nodes
                _ = self._create_depth_raster(wlvl_list, dem_list, dem_nodata, dem_meta, depth_output_path)
            return timestrings
        except Exception as e:
            raise e from None


    def _read_2node_wlvl_at_timestep(self, timestep):
        """timesteps is the index of the time in the timeseries you want to use 
        to calculate the wlvl and depth raster"""
        nodes_2d = gpd.GeoDataFrame()
        # * inputs every element from row as a new function argument.
        nodes_2d[df_geo_col] = [
            box(*row) for row in self.grid_result.cells.subset(all_2d).cell_coords.T
        ]
        # waterstand
        nodes_2d[wtrlvl_col] = (
            self.grid_result.nodes.subset(all_2d).timeseries(indexes=[timestep]).s1[0]
        )
        return nodes_2d


    def _create_depth_raster(self, wlvl_list, dem_list, dem_nodata, dem_meta, raster_output_path):
        """Calculate the depth raster by subtracting the dem from the wlvl raster."""
        # difference between surface and initial water level
        try:
            depth_list = np.subtract(wlvl_list, dem_list)

            # restore nodata pixels using a mask, also filter waterways (height=10) and negative depths
            nodatamask = (dem_list == dem_nodata) | (dem_list == 10) | (depth_list < 0)
            depth_list[nodatamask] = dem_nodata

            # write array to tiff
            hrt.save_raster_array_to_tiff(
                output_file=raster_output_path,
                raster_array=depth_list,
                nodata=dem_nodata,
                metadata=dem_meta,
            )
            return depth_list
        except Exception as e:
            raise e from None

            content_type_list = threedi_result.lines.content_type.astype("U13")
            flowlines_gdf[content_type_col] = content_type_list

    def run_node_stats(self):
        """
        Deze functie leest alle 2d nodes uit het 3di resultaat en berekent de volgende waarden:
            * de minimale DEM waarde binnen het gebied van de betreffende node (geometrie is omgezet naar een vierkant)
            * het totale oppervlak dat de node beslaat
        Vervolgens wordt op drie tijdstappen (het begin van de regen het einde van de regen en het einde van de som
        de volgende informatie berekend:
            * de waterstand op de genoemde tijdstappen
            * de hoeveelheid water (volume in m3) per tijdstap
            * het natte oppervlak per tijdstap (in m2)
            * opslag van regen in het gebied van de node (hoeveelheid water / totale oppervlak gebied)
        """
        try:
<<<<<<< HEAD
            nodes_wlvl = hrt.threedi.grid_nodes_to_gdf(self.grid_result)
=======

            grid_result = self.threedi_results
            timestep_df = self.timestep_df

            nodes_wlvl = get_nodes_as_gdf(grid_result)
>>>>>>> 3d3d1b49
            # We need to keep a reference to the crs to restore it later
            crs_orig = nodes_wlvl.crs
            nodes_wlvl[id_col] = self.grid_result.nodes.id
            nodes_wlvl[spatialite_id_col] = self.grid_result.nodes.content_pk
            nodes_wlvl[node_type_col] = self.grid_result.nodes.node_type
            # Replace numbers with human readable values
            nodes_wlvl[node_type_col].replace(
                [1, 3, 7], [two_d, one_d, one_d_boundary_col], inplace=True
            )

            # totaal oppervlak
            nodes_wlvl[max_area_col] = self.grid_result.nodes.sumax

            # Load grid_result
            # waterstand
            wlvl = self.grid_result.nodes.timeseries(
                indexes=[
                    self.timestep_df[t_start_rain_col].value,
                    self.timestep_df[t_end_rain_col].value,
                    self.timestep_df[t_end_sum_col].value,
                ]
            ).s1
            volume = self.grid_result.nodes.timeseries(
                indexes=[
                    self.timestep_df[t_start_rain_col].value,
                    self.timestep_df[t_end_rain_col].value,
                    self.timestep_df[t_end_sum_col].value,
                ]
            ).vol
            # actueel nat oppervlak
            wet_area = self.grid_result.nodes.timeseries(
                indexes=[
                    self.timestep_df[t_start_rain_col].value,
                    self.timestep_df[t_end_rain_col].value,
                    self.timestep_df[t_end_sum_col].value,
                ]
            ).su

            # Add grid_result to dataframe
            args_lst = [start_rain_sfx, end_rain_sfx, twelve_hr_after_rain_sfx]
            for index, time_str in enumerate(args_lst):
                nodes_wlvl[wtrlvl_m_col + time_str] = np.round(wlvl[index], 2)
            for index, time_str in enumerate(args_lst):
                nodes_wlvl[wet_area_m2_col + time_str] = np.round(wet_area[index], 2)
            for index, time_str in enumerate(args_lst):
                nodes_wlvl[volume_m3_col + time_str] = np.round(volume[index], 2)
            for index, time_str in enumerate(args_lst):
                nodes_wlvl[storage_mm_col + time_str] = np.round(
                    nodes_wlvl[volume_m3_col + time_str] / nodes_wlvl[max_area_col], 2
                )

            # select 2d nodes and create polygons for plotting.
            nodes_2d = self._2d_nodes_to_grid(nodes_wlvl=nodes_wlvl)
            orig_geom = nodes_2d[df_geo_col]
            nodes_2d_gdf = gpd.GeoDataFrame(nodes_2d, geometry=orig_geom, crs=crs_orig)

            # self.iresults["node_stats"] = nodes_2d_gdf
            return nodes_2d_gdf
        except Exception as e:
            raise e from None

        # def write(self, filename, result, csv_path, gpkg_path):
        #     hrt.gdf_write_to_csv(result, csv_path, filename)
        #     hrt.gdf_write_to_geopackage(result, gpkg_path, filename)


    #TODO staat dit niet al in hhnk_research_tools
    def _2d_nodes_to_grid(self, nodes_wlvl):
        """Transfer the nodes into polygons of the grid."""
        try:
            nodes_2d = nodes_wlvl[nodes_wlvl[node_type_col] == two_d].copy()
            # replace geometry with polygons of the cells
            nodes_2d.loc[:, df_geo_col] = [
                box(*row) for row in self.grid_result.cells.subset(all_2d).cell_coords.T
            ]
            nodes_2d.loc[:, minimal_dem_col] = self.grid_result.cells.subset(all_2d).z_coordinate
            return nodes_2d
        except Exception as e:
            raise e from None


    def run_flowline_stats(self):
        """
        Deze functie leest alle stroom lijnen in uit het 3di resultaat. Vervolgens wordt gekeken naar het type van de lijn
        (1D2D of 2D). Vervolgens wordt op drie tijdstappen (het begin van de regen het einde van de regen en het einde van de
        som) het volgende bepaald:
            * De waterstand per tijdstap
            * Het debiet (q) in m3/s per tijdstap
            * De stroomsnelheid in m/s per tijdstap
            * De stroomrichting per tijdstap
        """
        # Load individual line results
        flowlines_gdf = self._read_flowline_results()
        pumplines_gdf = self._read_pumpline_results()

        # combine to one table
        lines_gdf = pd.concat([flowlines_gdf, pumplines_gdf], ignore_index=True, sort=False)
        lines_gdf = lines_gdf[lines_gdf.geometry.length != 0]  # Drop weird values with -9999 geometries

        return lines_gdf


    def _read_flowline_results(self):
        try:
            coords = hrt.threedi.line_geometries_to_coords(
                self.grid_result.lines.line_geometries
            )  # create gdf from node coords

            flowlines_gdf = gpd.GeoDataFrame(geometry=coords, crs=f"EPSG:{DEF_TRGT_CRS}")
            flowlines_gdf[id_col] = self.grid_result.lines.id
            flowlines_gdf[spatialite_id_col] = self.grid_result.lines.content_pk

            content_type_list = self.grid_result.lines.content_type.astype("U13")
            flowlines_gdf[content_type_col] = content_type_list

            flowlines_gdf[kcu_col] = self.grid_result.lines.kcu
            flowlines_gdf.loc[
                flowlines_gdf[kcu_col].isin([51, 52]), content_type_col
            ] = one_d_two_d
            flowlines_gdf.loc[
                flowlines_gdf[kcu_col].isin([100, 101]), content_type_col
            ] = two_d

            q = self.grid_result.lines.timeseries(
                indexes=[
                    self.timestep_df[t_start_rain_col].value,
                    self.timestep_df[t_end_rain_col].value,
                    self.timestep_df[t_end_sum_col].value,
                ]
            ).q  # waterstand
            vel = self.grid_result.lines.timeseries(
                indexes=[
                    self.timestep_df[t_start_rain_col].value,
                    self.timestep_df[t_end_rain_col].value,
                    self.timestep_df[t_end_sum_col].value,
                ]
            ).u1
            q_all = self.grid_result.lines.timeseries(indexes=slice(0, -1)).q
            vel_all = self.grid_result.lines.timeseries(indexes=slice(0, -1)).u1

            # Write discharge and velocity to columns in dataframe
            for index, time_str in enumerate(suffixes_list):
                if time_str == max_sfx:
                    q_max_ind = abs(q_all).argmax(axis=0)
                    flowlines_gdf[q_m3_s_col + time_str] = np.round(
                        [row[q_max_ind[enum]] for enum, row in enumerate(q_all.T)], 5
                    )
                else:
                    flowlines_gdf[q_m3_s_col + time_str] = np.round(q[index], 5)

            for index, time_str in enumerate(suffixes_list):
                if time_str == max_sfx:
                    vel_max_ind = abs(vel_all).argmax(axis=0)
                    flowlines_gdf[vel_m_s_col + time_str] = np.round(
                        [row[vel_max_ind[enum]] for enum, row in enumerate(vel_all.T)], 5
                    )
                else:
                    flowlines_gdf[vel_m_s_col + time_str] = np.round(vel[index], 3)

            # Flowlines of 1d2d lines weirdly have flow in different direction.
            # Therefore we invert this here so arrows are plotted correctly
            for index, time_str in enumerate(suffixes_list):
                flowlines_gdf.loc[
                    flowlines_gdf[content_type_col] == one_d_two_d, q_m3_s_col + time_str
                ] = flowlines_gdf.loc[
                    flowlines_gdf[content_type_col] == one_d_two_d, q_m3_s_col + time_str
                ].apply(lambda x: x * -1)

            for index, time_str in enumerate(suffixes_list):
                filt= flowlines_gdf[content_type_col] == one_d_two_d, vel_m_s_col + time_str

                flowlines_gdf.loc[filt] = flowlines_gdf.loc[filt].apply(lambda x: x * -1)

            return flowlines_gdf
        except Exception as e:
            raise e from None


    def _read_pumpline_results(self):
        try:
            coords = [
                LineString([x[[0, 1]], x[[2, 3]]])
                for x in self.grid_result.pumps.node_coordinates.T
            ]
            pump_gdf = gpd.GeoDataFrame(geometry=coords, crs=f"EPSG:{DEF_TRGT_CRS}")

            pump_gdf[id_col] = self.grid_result.pumps.id
            pump_gdf[content_type_col] = pump_line
            pump_gdf[pump_capacity_m3_s_col] = self.grid_result.pumps.capacity

            q_m3 = self.grid_result.pumps.timeseries(
                indexes=[
                    self.timestep_df[t_start_rain_col].value,
                    self.timestep_df[t_end_rain_col].value,
                    self.timestep_df[t_end_sum_col].value,
                ]
            ).q_pump  # waterstand
            q_all_pump = self.grid_result.pumps.timeseries(indexes=slice(0, -1)).q_pump

            for index, time_str in enumerate(suffixes_list):
                if time_str == max_sfx:
                    q_max_ind = abs(q_all_pump).argmax(axis=0)
                    pump_gdf[q_m3_s_col + time_str] = np.round(
                        [row[q_max_ind[enum]] for enum, row in enumerate(q_all_pump.T)], 5
                    )
                else:
                    pump_gdf[q_m3_s_col + time_str] = np.round(q_m3[index], 5)
            return pump_gdf
        except Exception as e:
            raise e from None


<|MERGE_RESOLUTION|>--- conflicted
+++ resolved
@@ -96,8 +96,6 @@
     def results(self):
         return self.iresults
 
-<<<<<<< HEAD
-=======
     def read_flowline_results(self):
         try:
             threedi_result = self.threedi_results
@@ -187,7 +185,6 @@
             return flowlines_gdf
         except Exception as e:
             raise e from None
->>>>>>> 3d3d1b49
 
     def run_levels_depths_at_timesteps(self):
         """
@@ -195,16 +192,6 @@
         Vervolgens wordt op basis van de DEM en de waterstand per tijdstap de waterdiepte bepaald.
         """
         try:
-<<<<<<< HEAD
-=======
-
-            grid_result = self.threedi_results
-            timestep_df = self.timestep_df
-            dem_path = self.dem_path
-            folder = self.fenv
-            revision = self.revision
-
->>>>>>> 3d3d1b49
             timesteps_arr = [
                 self.timestep_df["t_start_rain"].value,
                 self.timestep_df["t_end_rain"].value,
@@ -289,15 +276,7 @@
             * opslag van regen in het gebied van de node (hoeveelheid water / totale oppervlak gebied)
         """
         try:
-<<<<<<< HEAD
             nodes_wlvl = hrt.threedi.grid_nodes_to_gdf(self.grid_result)
-=======
-
-            grid_result = self.threedi_results
-            timestep_df = self.timestep_df
-
-            nodes_wlvl = get_nodes_as_gdf(grid_result)
->>>>>>> 3d3d1b49
             # We need to keep a reference to the crs to restore it later
             crs_orig = nodes_wlvl.crs
             nodes_wlvl[id_col] = self.grid_result.nodes.id
