# -*- coding: utf-8 -*-
"""
Created on Fri Aug 13 13:18:54 2021

@author: chris.kerklaan

Each class has a file as its attributes and a file as a new class. 
self.base is the directory in which it is located

"""
# First-party imports
import os
import glob
import inspect
from pathlib import Path

# Third-party imports
from threedigrid.admin.gridadmin import GridH5Admin
from threedigrid.admin.gridresultadmin import GridH5ResultAdmin

import hhnk_research_tools as hrt

from hhnk_research_tools.variables import (
    file_types_dict,
    GDB,
    SHAPE,
    SQLITE,
    TIF,
    NC,
    H5,
)

# Local imports
from hhnk_threedi_tools.variables.model_state import (
    hydraulic_test_state,
    one_d_two_d_state,
    undefined_state,
    invalid_path,
)

from hhnk_threedi_tools.core.checks.model_state import (
    detect_model_states,
    get_proposed_adjustments_weir_width,
    get_proposed_updates_manholes,
    get_proposed_adjustments_global_settings,
    get_proposed_adjustments_channels,
)

from hhnk_threedi_tools.variables.api_settings import (
    RAIN_SCENARIOS,
    GROUNDWATER,
    RAIN_TYPES,
    RAW_DOWNLOADS,
)

import fiona
import geopandas as gpd


# Globals
DAMO = f"DAMO{file_types_dict[GDB]}"
HDB = f"HDB{file_types_dict[GDB]}"
POLDER_POLY = f"polder_polygon{file_types_dict[SHAPE]}"
CHANNEL_FROM_PROFILES = f"channel_surface_from_profiles{file_types_dict[SHAPE]}"

DAMO_DUIKER_SIFON_HEVEL = "DuikerSifonHevel"
DAMO_WATERDEEL = "waterdeel"
DATACHECKER_CULVERT = "culvert"
DATACHECKER_FIXED_DRAINAGE = "fixeddrainagelevelarea"
HDB_STURING_3DI = "Sturing_3Di"
WATERLEVEL_VAL_FIELD = "streefpeil_bwn2"

POLDER_STRUCTURE = """
    Main Polder object
        ├── 01.Source_data
        │ ├── DAMO.gdb
        │ ├── HDB.gdb
        │ ├── datachecker_output.gdb
        │ └── modelbuilder_output
        │     └── preprocessed
        ├── 02.Model
        │ ├── rasters (include DEM)
        │ └── * model(.sqlite) *
        ├── 03.3di_results
        │ ├── 0d1d_results
        │ └── 1d2d_results
        | |__ batch_results
        └── Output
            ├── 0d1d_tests
            │   ├── *some revision*
            │     ├── Layers
            │     └── Logs
            ├── 1d2d_tests
            │ └── *some revision*
            │     ├── Layers
            │     └── Logs
            ├── Bank_levels
            │ └── bank_levels
            │     ├── Layers
            │     └── Logs
            └── Sqlite_checks
                ├── Layers
                └── Log

    """


class File:
    def __init__(self, file_path):
        self.file_path = file_path
        self.pl = Path(file_path)


    @property
    def exists(self):
        if self.file_path=='':
            return False
        else:
            return self.pl.exists()
    
    @property
    def path_if_exists(self):
        """return filepath if the file exists otherwise return None"""
        if self.exists:
            return self.pl
        else:
            return None

    @property
    def name(self):
        return self.pl.stem

    @property
    def path(self):
        return self.file_path

    def __str__(self):
        return self.file_path

    def __repr__(self):
        if self.exists:
            exists = "exists"
        else:
            exists = "doesn't exist"

        return f"{self.name} @ {self.file_path} ({exists})"


class FileGDB(File):
    def __init__(self, file_path):
        super().__init__(file_path)

    def load(self, layer=None):
        if layer == None:
            layer = input("Select layer:")
        return gpd.read_file(self.file_path, layer=layer)

    def layers(self):
        """Return available layers in file gdb"""
        return fiona.listlayers(self.file_path)


class Raster(File):
    def __init__(self, raster_path):
        super().__init__(raster_path)

    def load(self, return_array=True):
        if self.exists:
            self.array, self.nodata, self.metadata = hrt.load_gdal_raster(
                raster_source=self.file_path, return_array=return_array
            )
            return self.array, self.nodata, self.metadata
        else:
            print("Doesn't exist")


class Sqlite(File):
    def __init__(self, file_path):
        super().__init__(file_path)

    def connect(self):
        if os.path.exists(self.path):
            return hrt.create_sqlite_connection(self.path)
        else:
            return None

        


class Folder:
    """Base folder class for creating, deleting and see if folder exists"""

    def __init__(self, base):
        self.base = base
        self.pl = Path(base)  # pathlib path

        self.files = {}
        self.olayers = {}
        self.space = "\t\t\t\t"
        self.isfolder = True
        self.create(parents=False)

    @property
    def structure(self):
        return ""

    @property
    def content(self):
        return os.listdir(self.base)

    @property
    def path(self):
        return self.base

    @property
    def name(self):
        return self.pl.stem

    @property
    def folder(self):
        return os.path.basename(self.base)

    @property
    def exists(self):
        return self.pl.exists()

    @property
    def show(self):
        print(self.__repr__())

    def create(self, parents=True):
        """Create folder, if parents==False path wont be
        created if parent doesnt exist."""
        if parents == False:
            if not self.pl.parent.exists():
                print(f"{self.path} not created, parent doesnt exist.")
                return
        self.pl.mkdir(parents=parents, exist_ok=True)

    def find_ext(self, ext):
        """finds files with a certain extension"""
        return glob.glob(self.base + f"/*.{ext}")

    def full_path(self, name):
        """returns the full path of a file or a folder when only a name is known"""
        if "/" in name:
            return str(self.pl) + name
        else:
            return str(self.pl / name)

    def add_file(self, objectname, filename, ftype="file"):
        # if not os.path.exists(self.full_path(filename)) or 
        if filename in [None, ""]:
            filepath = ''
        else:
            filepath = self.full_path(filename)

        if ftype == "file":
            new_file = File(filepath)
        elif ftype == "filegdb":
            new_file = FileGDB(filepath)
        elif ftype == "raster":
            new_file = Raster(filepath)
        elif ftype == "sqlite":
            new_file = Sqlite(filepath)

        self.files[objectname] = new_file
        setattr(self, objectname, new_file)

    def add_layer(self, objectname, layer):
        self.olayers[objectname] = layer
        setattr(self, objectname, layer)

    def __str__(self):
        return self.base

    def __repr__(self):
        return f"""{self.name} @ {self.path}
                    Folders:\t{self.structure}
                    Files:\t{list(self.files.keys())}
                    Layers:\t{list(self.olayers.keys())}
                """


class Folders(Folder):
    __doc__ = f"""
        
        --------------------------------------------------------------------------
        An object to ease the accessibility, creation and checks of folders and
        files in the polder structure.
        
        Usage as follows:
            - Access class with te path to the main folder (e.g., C:\Poldermodellen\Heiloo)
            - Find your way through by using folder.show
            - Check if a file or folder exists using .exists
            - Create a non-existing revision folder using folder.threedi_results.batch['new_folder'].create()
            - Show all (needed) files using .files
            - Show all (needed) layers using .layers
            - Return a path of a file using either str() or .path
        
        Example code:
            folder = Folders('C:/Poldermodellen/Heiloo')
            
            folder.show
           
            Output: 
                Heiloo @ C:/Poldermodellen/Heiloo
                                Folders:	  
                           				Folders
                           				├── source_data
                           				├── model
                           				├── threedi_results
                           				└── output
                           
                                Files:	[]
                                Layers:	[]
        
            
            folder.source_data.show
            
            Output: 
            
                01_Source_data @ C:/Poldermodellen/Heiloo/01_Source_data
                                    Folders:	  
                               				source_data
                               				└── modelbuilder
                               
                                    Files:	['damo', 'hdb', 'datachecker', ...]
                                    Layers:	['datachecker_fixed_drainage', ...]
            
            
        {POLDER_STRUCTURE}

        """

    def __init__(self, base, create=True):
        super().__init__(base)

<<<<<<< HEAD
=======
        print('v7')

>>>>>>> d65d1f2e
        # source
        self.source_data = SourcePaths(self.base)

        # model files
        self.model = ModelPathsParent(self.base)

        # Threedi results
        self.threedi_results = ThreediResultsPaths(self.base)

        # Results of tests
        self.output = OutputPaths(self.base)

        if create and not self.exists:
            self.create_project()

    @property
    def structure(self):
        return f"""  
               {self.space}Folders
               {self.space}├── source_data
               {self.space}├── model
               {self.space}├── threedi_results
               {self.space}└── output
               """

    @classmethod
    def from_model_path(cls, model_path):
        return cls(str(Path(model_path).parents[0].parents[0]))

    @property
    def full_structure(self):
        return print(POLDER_STRUCTURE)

    @property
    def all_files(self):
        return all_files_in_folders(self)

    def to_dict(self):
        """
        Creates a dictionary containing all folder paths that need to be made when creating
        a new project

        Input: polder (project) path in which to create the structure
        """
        return {
            "model_folder": str(self.model),
            "threedi_results_folder": str(self.threedi_results),
            "threedi_0d1d_results_folder": str(self.threedi_results.zero_d_one_d),
            "threedi_1d2d_results_folder": str(self.threedi_results.one_d_two_d),
            "threedi_climate_results_folder": str(self.threedi_results.climate_results),
            "source_data_folder": str(self.source_data),
            "output_folder": str(self.output),
            "output_sqlite_tests_folder": str(self.output.sqlite_tests),
            "output_bank_levels_folder": str(self.output.bank_levels),
            "output_zero_d_one_d_folder": str(self.output.zero_d_one_d),
            "output_one_d_two_d_folder": str(self.output.one_d_two_d),
        }

    def to_file_dict(self):
        """
        Returns dictionary containing paths to source files according to set project structure.

            build_base_paths_dict(
                    polder_path (string: path to project folder (highest level))
                )
        """
        return {
            "datachecker": if_exists(self.source_data.datachecker.path),
            "damo": if_exists(self.source_data.damo.path),
            "hdb": if_exists(self.source_data.hdb.path),
            "polder_shapefile": if_exists(self.source_data.polder_polygon.path),
            "channels_shapefile": if_exists(
                self.source_data.modelbuilder.channel_from_profiles.path
            ),
            # Layer names source data
            "damo_duiker_sifon_layer": DAMO_DUIKER_SIFON_HEVEL,
            "damo_waterdeel_layer": DAMO_WATERDEEL,
            "datachecker_culvert_layer": DATACHECKER_CULVERT,
            "datachecker_fixed_drainage": DATACHECKER_FIXED_DRAINAGE,
            "hdb_sturing_3di_layer": HDB_STURING_3DI,
            "init_waterlevel_val_field": WATERLEVEL_VAL_FIELD,
            # model folder
            "model": if_exists(self.model.database.path),
            "dem": if_exists(self.model.rasters.dem.path),
            # Threedi
            "0d1d_results_dir": if_exists(str(self.threedi_results.zero_d_one_d)),
            "1d2d_results_dir": if_exists(str(self.threedi_results.one_d_two_d)),
            "climate_results_dir": if_exists(str(self.threedi_results.climate_results)),
            # Default output folders
            "base_output": if_exists(str(self.output)),
            "sqlite_tests_output": if_exists(str(self.output.sqlite_tests)),
            "0d1d_output": if_exists(str(self.output.zero_d_one_d)),
            "bank_levels_output": if_exists(str(self.output.bank_levels)),
            "1d2d_output": if_exists(str(self.output.one_d_two_d)),
            "polder_folder": if_exists(str(self.base)),
        }

    def to_test_file_dict(self, test_type, revision_dir_name=None):
        """
        Creates a dict containing the file paths (without extensions) we will
        use to write the output to files
        types:
        1 -> sqlite tests
        2 -> 0d1d tests
        3 -> bank levels
        4 -> 1d2d tests
        Base folder is the highest folder in the hierarchy specific to
        a types of test (output/sqlite_tests or output/0d1d_tests for example)

        """
        files_dict = {}
        if test_type in (2, 4) and revision_dir_name:
            # If 3di revisions are involved, we add the revisions name to the output path
            # ex: output/0d1d_tests/{polder name}_#{revision number}_{test type}
            output_revision_dir = revision_dir_name.replace(" ", "_")
            files_dict["output"] = os.path.join(self.base, output_revision_dir)
        else:
            files_dict["output"] = self.base

        files_dict["log_path"] = os.path.join(self.base, "Logs")
        files_dict["layer_path"] = os.path.join(self.base, "Layers")

        if test_type == 1:
            files_dict["impervious_surface_filename"] = "ondoorlatend_oppervlak"
            files_dict["profiles_used_filename"] = "gebruikte_profielen"
            files_dict["controlled_structs_filename"] = "gestuurde_kunstwerken"
            files_dict["weir_heights_filename"] = "bodemhoogte_stuw"
            files_dict["geometry_filename"] = "geometrie"
            files_dict["structs_channel_filename"] = "bodemhoogte_kunstwerken"
            files_dict["general_checks_filename"] = "algemene_tests"
            files_dict["isolated_channels_filename"] = "geisoleerde_watergangen"
            files_dict["init_water_level_filename"] = "initieel_water_level"
            files_dict["dewatering_filename"] = "drooglegging"
            files_dict["water_surface_filename"] = "oppervlaktewater"

        if test_type == 2:
            files_dict["zero_d_one_d_filename"] = "0d1d_toetsing"
            files_dict["hyd_test_channels_filename"] = "hydraulische_toets_watergangen"
            files_dict["hyd_test_structs_filename"] = "hydraulische_toets_kunstwerken"

        if test_type == 3:
            files_dict["flow_1d2d_flowlines_filename"] = "stroming_1d2d_flowlines"
            files_dict[
                "flow_1d2d_cross_sections_filename"
            ] = "stroming_1d2d_cross_sections"
            files_dict["flow_1d2d_channels_filename"] = "stroming_1d2d_watergangen"
            files_dict["flow_1d2d_manholes_filename"] = "stroming_1d2d_putten"

        if test_type == 4:
            files_dict["grid_nodes_2d_filename"] = "grid_nodes_2d"
            files_dict["1d2d_all_flowlines_filename"] = "1d2d_alle_stroming"
            # The actual filename depends on the time steps we are looking at in the test
            # Therefore we create a template rather than a set name
            files_dict["water_level_filename_template"] = "waterstand_T{}_uur"
            files_dict["water_depth_filename_template"] = "waterdiepte_T{}_uur"

        return files_dict

    def create_project(self):
        """
        Takes a base path as input (ex: c:/..../project_name) and creates default project structure in it.
        """
        try:
            fdict = self.to_dict()
            for item in fdict.values():
                os.makedirs(item, exist_ok=True)
            expected_source_files = (
                "Expected files are:\n\n"
                "Damo geodatabase (*.gdb) named 'DAMO.gdb'\n"
                "Datachecker geodatabase (*.gdb) named 'datachecker_output.gdb'\n"
                "Hdb geodatabase (*.gdb) named 'HDB.gdb'\n"
                "Folder named 'modelbuilder_output' and polder shapefile "
                "(*.shp and associated file formats)"
            )
            with open(
                os.path.join(fdict["source_data_folder"], "read_me.txt"), mode="w"
            ) as f:
                f.write(expected_source_files)
            expected_model_files = (
                "Expected files are:\n\n"
                "Sqlite database (model): *.sqlite\n"
                "Folder named 'rasters' containing DEM raster (*.tif) and other rasters\n"
            )
            with open(
                os.path.join(fdict["model_folder"], "read_me.txt"), mode="w"
            ) as f:
                f.write(expected_model_files)
            expected_threedi_files = (
                "Expected files are:\n\n"
                "Both sub folders in this folder expect to contain folders corresponding to "
                "3di results from different revisions (e.g. containing *.nc, *.h5 and *.sqlite file)"
            )
            with open(
                os.path.join(fdict["threedi_results_folder"], "read_me.txt"), mode="w"
            ) as f:
                f.write(expected_threedi_files)
            output_folder_explanation = (
                "This folder is the default folder where the HHNK toolbox "
                "saves results of tests. The inner structure of these result folders "
                "is automatically generated"
            )
            with open(
                os.path.join(fdict["output_folder"], "read_me.txt"), mode="w"
            ) as f:
                f.write(output_folder_explanation)
        except Exception as e:
            raise e from None


class SourcePaths(Folder):
    """
    Paths to source data (datachecker, DAMO, HDB)
    """

    def __init__(self, base):
        super().__init__(os.path.join(base, "01_Source_data"))

        # Folders
        self.modelbuilder = ModelbuilderPaths(self.base)
        self.peilgebieden = PeilgebiedenPaths(self.base)
        self.wsa_output_administratie = WsaOutputAdministratie(self.base)

        # Files
        self.add_file("damo", DAMO, ftype="filegdb")
        self.add_file("hdb", HDB, ftype="filegdb")
        self.add_file("datachecker", "datachecker_output.gdb", ftype="filegdb")
        self.add_file("polder_polygon", POLDER_POLY)

        # Layers
        self.add_layer("datachecker_fixed_drainage", "fixeddrainagelevelarea")
        self.add_layer("datachecker_culvert", "culvert")
        self.add_layer("hdb_sturing_3di_layer", "Sturing_3Di")
        self.add_layer("damo_duiker_sifon_layer", "DuikerSifonHevel")
        self.add_layer("damo_waterdeel_layer", "waterdeel")
        self.add_layer("init_waterlevel_val_field", "streefpeil_bwn2")
        self.add_layer("init_water_level_filename", "initieel_water_level")
        self.add_layer("dewatering_filename", "drooglegging")

    @property
    def structure(self):
        return f"""  
               {self.space}source_data
               {self.space}└── modelbuilder
               {self.space}└── peilgebieden
               {self.space}└── wsa_output_administratie
               
               """


class WsaOutputAdministratie(Folder):
    def __init__(self, base):
        super().__init__(os.path.join(base, "wsa_output_administratie"))
        self.add_file("opmerkingen", "opmerkingen.shp")


class ModelbuilderPaths(Folder):
    def __init__(self, base):
        super().__init__(os.path.join(base, "modelbuilder_output"))
        self.add_file("channel_from_profiles", CHANNEL_FROM_PROFILES)


class PeilgebiedenPaths(Folder):
    # TODO deze map moet een andere naam en plek krijgen.
    def __init__(self, base):
        super().__init__(os.path.join(base, "peilgebieden"))

        # Find peilgebieden shapefile in folder.
        if self.exists:
            shape_name = [
                x
                for x in self.content
                if x.startswith("peilgebieden") and x.endswith(".shp")
            ]
            if len(shape_name) == 1:
                self.add_file("peilgebieden", shape_name[0])
            else:
                self.add_file("peilgebieden", "peilgebieden.shp")
        self.add_file("geen_schade", "geen_schade.shp")


class ModelPathsParent(Folder):
    """Parent folder with all model (schematisations) in it. These
    all share the same base schematisation, with only differences in 
    global settings or other things specific for that model"""
    def __init__(self, base):
        super().__init__(os.path.join(base, "02_Model"))

        self.schema_base = ModelPaths(base=self.base, name='00_basis')
        self.schema_list = ['schema_base']
        self.add_file('settings', 'model_settings.xlsx', ftype = 'file')
        self.add_file('settings_default', 'model_settings_default.xlsx', ftype = 'file')


    def add_modelpath(self, name):
        setattr(self, f"schema_{name}", ModelPaths(base=self.base, name=name))
        self.schema_list.append(f"schema_{name}")
        return f"schema_{name}"

    def __repr__(self):
        return f"""{self.name} @ {self.path}
                    Folders:\t{self.structure}
                    Files:\t{list(self.files.keys())}
                    Layers:\t{list(self.olayers.keys())}
                    Model schemas:\t{self.schema_list}
                """

class ModelPaths(Folder):
    """Inidividual model."""
    def __init__(self, base, name):
        super().__init__(os.path.join(base, name))

        # File
        # self.add_file("database", self.model_path(), ftype='sqlite')

    @property
    def rasters(self):
        return ThreediRasters(base=self.base, caller=self)


    @property
    def database(self):
        name=self.model_path()
        if name in [None, ""]:
            filepath = ''
        else:
            filepath = self.full_path(name)
        sqlite_cls = Sqlite(filepath)
        if os.path.exists(sqlite_cls.path):
            return sqlite_cls
        else: 
            return None



    @property
    def structure(self):
        return f"""  
               {self.space}model
               {self.space}└── rasters
               """

    @property
    def state(self):
        return detect_model_states(self.database.path)

    @property
    def database_path(self):
        return str(self.database)

    def states(self):
        return [hydraulic_test_state, one_d_two_d_state, undefined_state, invalid_path]

    def proposed_adjustments(self, table, to_state):
        """
        returns proposed adjustments for parts of the model
        params:
            table: can either be:
                'global_settings',
                'weirs',
                'manholes',
                'channels'
            to_state:
                'Hydraulische toets'
                '1d2d toets'
                'Niet gedefinieerd/uit modelbuilder'
                'Ongeldig pad/niet geselecteerd'
        """
        if table == "global_settings":
            return get_proposed_adjustments_global_settings(
                self.database_path, to_state
            )
        if table == "weirs":
            return get_proposed_adjustments_weir_width(
                self.database_path, self.state, to_state
            )
        if table == "manholes":
            return get_proposed_updates_manholes(
                self.database_path, self.state, to_state
            )
        if table == "channels":
            return get_proposed_adjustments_channels(
                self.database_path, self.state, to_state
            )

    @property
    def sqlite_paths(self):
        """returns all sqlites in folder"""
        return self.find_ext("sqlite")

    @property
    def sqlite_names(self):
        """returns all sqlites in folder"""
        return [Path(sp).stem for sp in self.sqlite_paths]

    def model_path(self, idx=0, name=None):
        """finds a model using an index"""
        if name:
            try:
                idx = self.sqlite_names.index(name)
            except Exception:
                raise ValueError("name of sqlite given, but cannot be found")
        if len(self.sqlite_paths) >= 1:
            return self.sqlite_paths[idx]
        else:
            return ""

    def set_database(self, name_or_idx):
        """set the model database with either an index or a name"""
        if type(name_or_idx) == str:
            self.add_file("database", self.model_path(None, name_or_idx))
        else:
            self.add_file("database", self.model_path(name_or_idx, None))


# TODO Deprecated and replaced by ThreediRasters, ready to remove.
# class RasterPaths(Folder):
#     def __init__(self, base):
#         super().__init__(os.path.join(base, "rasters"))

#         # Files
#         self.add_file("dem", self.find_dem(), "raster")

#     @property
#     def structure(self):
#         return None

#     def find_dem(self):
#         """
#         Look for file starting with dem_ and ending with extension .tif in given directory

#         Returns path if found, empty string if not found
#         """
#         if not self.exists:
#             return ""
#         else:
#             p = Path(self.base)
#             dir_list = [
#                 item
#                 for item in p.iterdir()
#                 if item.suffix == file_types_dict[TIF] and item.stem.startswith("dem_")
#             ]
#             if len(dir_list) == 1:
#                 return os.path.join(self.base, dir_list[0].name)
#             else:
#                 return ""


class ThreediRasters(Folder):
    def __init__(self, base, caller):
        super().__init__(os.path.join(base, 'rasters'))
        self.caller = caller

        self.dem = self.get_raster_path(table_name='v2_global_settings', col_name = 'dem_file')
        self.storage = self.get_raster_path(table_name='v2_simple_infiltration', col_name = 'max_infiltration_capacity_file')
        self.friction = self.get_raster_path(table_name='v2_global_settings', col_name = 'frict_coef_file')
        self.infiltration = self.get_raster_path(table_name='v2_simple_infiltration', col_name = 'infiltration_rate_file')

    def get_raster_path(self, table_name, col_name):
        """Read the sqlite to check which rasters are used in the model.
        This only works for models from Klondike release onwards, where we only have
        one global settings row."""
        df = hrt.sqlite_table_to_df(database_path=self.caller.database.path, table_name=table_name)
        if len(df)>1:
            print(f'{table_name} has more than 1 row. Choosing the first row for the rasters.')
        if len(df) == 0:
            raster_name = None
        else:
<<<<<<< HEAD
            p = Path(self.base)
            dir_list = [
                item
                for item in p.iterdir()
                if item.suffix == file_types_dict[TIF] and item.stem.startswith("dem_")
            ]
            if len(dir_list) > 0 :
                return os.path.join(self.base, dir_list[0].name)
            else:
                return ""
=======
            raster_name = df.iloc[0][col_name]


        if raster_name==None:
            raster_path=''
        else:
            raster_path=os.path.join(self.caller.base, raster_name)
        return Raster(raster_path)
>>>>>>> d65d1f2e

    def __repr__(self):
        return f"""  
dem - {self.dem.name}
storage - {self.storage.name}
friction - {self.friction.name}
infiltration - {self.infiltration.name}
    """

class ThreediResultsPaths(Folder):
    """
    Folder in which 3di results are saved
    """

    def __init__(self, base):
        super().__init__(os.path.join(base, "03_3di_resultaten"))

        # Folders
        self.zero_d_one_d = ZeroDOneD(self.base)
        self.one_d_two_d = OneDTwoD(self.base)
        self.climate_results = ClimateResults(self.base)

    @property
    def structure(self):
        return f"""  
               {self.space}threedi_results
               {self.space}├── zero_d_one_d
               {self.space}├── one_d_two_d
               {self.space}└── climate_results or batch or climate
               """

    def __getitem__(self, name):
        if name == "0d1d_results":
            return self.zero_d_one_d
        elif name == "1d2d_results":
            return self.one_d_two_d
        elif name in ["batch_results", "climate_results", "climate"]:
            return self.climate_results

    @property
    def climate(self):
        # makes more sense than climate_results
        return self.climate_results

    @property
    def batch(self):
        # makes more sense than climate_results
        return self.climate_results

    def find_revision(self, results_path, revision_dir):
        return ThreediResult(os.path.join(results_path, revision_dir))

    def find(self, results_path=None, revision_dir=None, revision_path=None):
        """
        Builds a dictionary containing paths to files pertaining to 3di results.
        Note that you must either provide a revision_path or a results_path combined with a revision dir

            build_threedi_source_paths_dict(
                    results_path -> None (full path to main results folder (ex: C:/.../0d1d_tests))
                    revision_dir -> None (name of revision folder (ex: heiloo_#13_1d2d_test))
                    revision_path -> None (full path to revision (ex: C:/.../0d1d_tests/heiloo_#13_1d2d_test))

                    Provide EITHER revision_path or results_path AND revision_dir
                )

        returns dictionary containing paths to .h5 ('h5_file') and .nc files ('nc_file')
        If there are multiple files with those extensions, it will choose the last instance
        """
        try:
            results_dict = {}
            if (not revision_path and not (results_path and revision_dir)) or (
                revision_path and (results_path or revision_dir)
            ):
                raise Exception(
                    "Provide either revision_path or results_path and revision_dir"
                )
            if revision_path is None:
                path = os.path.join(results_path, revision_dir)
            else:
                path = revision_path
            for item in os.listdir(path):
                if item.endswith(file_types_dict[NC]):
                    results_dict["nc_file"] = os.path.join(path, item)
                if item.endswith(file_types_dict[H5]):
                    results_dict["h5_file"] = os.path.join(path, item)

            results_dict["grid"] = ThreediResult
            return results_dict
        except Exception as e:
            raise e from None


class ThreediRevisions(Folder):
    def __init__(self, base, folder):
        super().__init__(os.path.join(base, folder))
        self.isrevisions = True

    def __getitem__(self, revision):
        """revision can be a integer or a path"""
        if type(revision) == int:
            return ThreediResult(self.full_path(self.revisions[revision]))
        elif os.path.exists(revision):
            return ThreediResult(revision)
        elif (self.pl / revision).exists():
            return ThreediResult(self.full_path(revision))
        else:
            print("path not found, create with '.create()'")
            return ThreediResult(self.full_path(revision))

    def revision_structure(self, name):
        spacing = "\n\t\t\t\t\t\t\t"
        structure = f""" {spacing}{name} """
        for i, rev in enumerate(self.revisions):
            if i == len(self.revisions) - 1:
                structure = structure + f"{spacing}└── {rev}"
            else:
                structure = structure + f"{spacing}├── {rev}"

        return structure

    @property
    def revisions(self):
        return self.content


class ZeroDOneD(ThreediRevisions):
    def __init__(self, base):
        super().__init__(base, "0d1d_results")

    @property
    def structure(self):
        return self.revision_structure("zero_d_one_d")


class OneDTwoD(ThreediRevisions):
    def __init__(self, base):
        super().__init__(base, "1d2d_results")

    @property
    def structure(self):
        return self.revision_structure("one_d_two_d")


#TODO vervangen door ResultsRevisions
# class ClimateResultsRevisions(Folder):
#     def __init__(self, base, folder):
#         super().__init__(os.path.join(base, folder))
#         self.isrevisions = True

#     def __getitem__(self, revision):
#         """revision can be a integer or a path"""
#         if type(revision) == int:
#             return ClimateResult(self.full_path(self.revisions[revision]))
#         elif os.path.exists(revision):
#             return ClimateResult(revision)
#         elif (self.pl / revision).exists():
#             return ClimateResult(self.full_path(revision))
#         else:
#             print("path not found, create with '.create()'")
#             return ClimateResult(self.full_path(revision))

#     def revision_structure(self, name):
#         spacing = "\n\t\t\t\t\t\t\t"
#         structure = f""" {spacing}{name} """
#         for i, rev in enumerate(self.revisions):
#             if i == len(self.revisions) - 1:
#                 structure = structure + f"{spacing}└── {rev}"
#             else:
#                 structure = structure + f"{spacing}├── {rev}"

#         return structure

#     @property
#     def revisions(self):
#         return self.content

class ResultsRevisions(Folder):
    def __init__(self, base, folder, returnclass):
        super().__init__(os.path.join(base, folder))
        self.isrevisions = True
        self.returnclass = returnclass #eg ClimateResult

    def __getitem__(self, revision):
        """revision can be a integer or a path"""
        if type(revision) == int:
            return self.returnclass(self.full_path(self.revisions[revision]))
        elif os.path.exists(revision):
            return self.returnclass(revision)
        elif (self.pl / revision).exists():
            return self.returnclass(self.full_path(revision))
        else:
            print("path not found, create with '.create()'")
            return self.returnclass(self.full_path(revision))

    def revision_structure(self, name):
        spacing = "\n\t\t\t\t\t\t\t"
        structure = f""" {spacing}{name} """
        for i, rev in enumerate(self.revisions):
            if i == len(self.revisions) - 1:
                structure = structure + f"{spacing}└── {rev}"
            else:
                structure = structure + f"{spacing}├── {rev}"

        return structure

    @property
    def revisions(self):
        return self.content


class ClimateResults(ResultsRevisions):
    def __init__(self, base):
        super().__init__(base, folder="batch_results", returnclass=ClimateResult)
        self.create(parents=False)  # create outputfolder if parent exists

    @property
    def structure(self):
        return self.revision_structure("climate_results")


class ClimateResult(Folder):
    """Individual result with download and output folder"""

    def __init__(self, base):
        super().__init__(base)

        self.downloads = ClimateResultDownloads(self.base)
        self.output = ClimateResultOutput(self.base)
        
        # Files
        self.add_file("blok_grid_path", "/01_downloads/blok_GHG_T1000/results_3di.nc")
        self.add_file("blok_admin_path", "/01_downloads/blok_GHG_T1000/gridadmin.h5")
        self.add_file("piek_grid_path", "/01_downloads/piek_GHG_T1000/results_3di.nc")
        self.add_file("piek_admin_path", "/01_downloads/piek_GHG_T1000/gridadmin.h5")
    
    @property
    def grid_path(self):
        return self.blok_grid_path

    @property
    def admin_path(self):
        return self.blok_admin_path        

    def grid(self, _type):
        if _type == "blok":
            return  GridH5ResultAdmin(self.blok_admin_path.file_path, self.blok_grid_path.file_path)
        return GridH5ResultAdmin(self.piek_admin_path.file_path, self.piek_grid_path.file_path)

    def admin(self):
        return GridH5Admin(self.blok_admin_path.file_path)
    
    
    @property
    def structure(self):
        return f"""  
               {self.space}{self.name}
               {self.space}├── downloads
               {self.space}└── output
                """


class ThreediResult(Folder):
    """Use .grid to get GridH5ResultAdmin and .admin to get GridH5Admin"""
    def __init__(self, base):
        super().__init__(base)

        # Files
        self.add_file("grid_path", "results_3di.nc")
        self.add_file("admin_path", "gridadmin.h5")

    @property
    def grid(self):
        return GridH5ResultAdmin(self.admin_path.file_path, self.grid_path.file_path)

    @property
    def admin(self):
        return GridH5Admin(self.admin_path.file_path)



class ClimateResultOutput(Folder):
    def __init__(self, base):
        super().__init__(base + "/02_output_rasters")

        # Folders
        self.temp = ClimateResultOutputTemp(self.base)

        # Files
        self.add_file("maskerkaart", "maskerkaart.shp")
        self.add_file("maskerkaart_diepte_tif", "maskerkaart_diepte.tif", "raster")
        self.add_file("maskerkaart_schade_tif", "maskerkaart_schade.tif", "raster")
        self.add_file("geen_schade_tif", "geen_schade.tif", "raster")
        self.add_file("mask_diepte_plas", "mask_diepte_plas.tif", "raster")
        self.add_file("mask_schade_plas", "mask_schade_plas.tif", "raster")
        self.add_file("mask_diepte_overlast", "mask_diepte_overlast.tif", "raster")
        self.add_file("mask_schade_overlast", "mask_schade_overlast.tif", "raster")
        self.add_file("ruimtekaart", "ruimtekaart.shp")
        self.add_file("schade_peilgebied", "schade_per_peilgebied.shp")
        self.add_file("schade_peilgebied_corr", "schade_per_peilgebied_correctie.shp")
        self.add_file("schade_polder", "schade_per_polder.csv")
        self.add_file("schade_polder_corr", "schade_per_polder_correctie.csv")

        self.set_scenario_files()
        self.create(parents=False)  # create outputfolder if parent exists

    def set_scenario_files(self):
        for type_raster, type_raster_name in zip(
            ["depth", "damage"], ["inundatiediepte", "schade"]
        ):
            for masker, masker_name in zip(
                ["totaal", "plas", "overlast"], ["", "_plas", "_overlast"]
            ):
                for return_period in [10, 25, 100, 1000]:
                    self.add_file(
                        objectname=f"{type_raster}_T{return_period}_{masker}",
                        filename=f"{type_raster_name}_T{str(return_period).zfill(4)}{masker_name}.tif",
                        ftype="raster",
                    )

        for masker, masker_name in zip(
            ["totaal", "plas", "overlast"], ["", "_plas", "_overlast"]
        ):
            self.add_file(
                objectname=f"cw_schade_{masker}",
                filename=f"cw_schade{masker_name}.tif",
                ftype="raster",
            )

            self.add_file(
                objectname=f"cw_schade_{masker}_corr",
                filename=f"cw_schade{masker_name}_correctie.tif",
                ftype="raster",
            )

    @property
    def structure(self):
        return f"""  
               {self.space}{self.name}
               {self.space}├── temp
                """


class ClimateResultOutputTemp(Folder):
    def __init__(self, base):
        super().__init__(os.path.join(base, "temp"))

        self.add_file("peilgebieden_diepte", "peilgebieden_diepte.tif", "raster")
        self.add_file("peilgebieden_schade", "peilgebieden_schade.tif", "raster")
        self.add_file("peilgebieden", "peilgebieden_clipped.shp")

        self.create(parents=False)  # create outputfolder if parent exists


class ClimateResultDownloads(Folder):
    def __init__(self, base):
        super().__init__(os.path.join(base, "01_downloads"))

        # Files
        self.add_file("download_uuid", "download_uuid.csv")
        self.names = GROUNDWATER  # Initializes names.setter

        # for name in RAW_DOWNLOADS:
        #     setattr(self, name, ThreediResult(self.full_path(name)))
        
        # Files
        self.add_file("blok_grid_path", "/blok_GHG_T1000/results_3di.nc")
        self.add_file("blok_admin_path", "/blok_GHG_T1000/gridadmin.h5")
        self.add_file("piek_grid_path", "/piek_GHG_T1000/results_3di.nc")
        self.add_file("piek_admin_path", "/piek_GHG_T1000/gridadmin.h5")


        for name in self.names:
            setattr(self, name, ClimateResultScenario(self.base, name))

    @property
    def names(self):
        return self._names

    @names.setter
    def names(self, groundwater_types=GROUNDWATER):
        names = []
        for rain_type in RAIN_TYPES:
            for groundwater in groundwater_types:
                for rain_scenario in RAIN_SCENARIOS:
                    names.append(f"{rain_type}_{groundwater}_{rain_scenario}")
        self._names = names
    
    @property
    def grid_path(self):
        return self.blok_grid_path

    @property
    def admin_path(self):
        return self.blok_admin_path        

    def grid(self, _type):
        if _type == "blok":
            return  GridH5ResultAdmin(self.blok_admin_path.file_path, self.blok_grid_path.file_path)
        return GridH5ResultAdmin(self.piek_admin_path.file_path, self.piek_grid_path.file_path)

    def admin(self):
        return GridH5Admin(self.blok_admin_path.file_path)
    



    def __repr__(self):
        return f"""{self.name} @ {self.path}
                    Folders:\t{self.structure}
                    Files:\t{list(self.files.keys())}
                    Layers:\t{list(self.olayers.keys())}
                    Groups:\t{list(self.names)}
                """

    # def _set_raster_files(self):
    # for rastertype in raster_types:
    #     self.add_file(
    #         f"{rastertype}_{name}", f"{rastertype}_{name}.tif", "raster"
    #     )


# TODO dit komt nu niet netjes in de print van de class.
class ClimateResultScenario(Folder):
    """Single scenario with multiple results"""

    def __init__(self, base, name):
        super().__init__(base)

        raster_types = ["max_depth", "total_damage", "wlvl_max"]
        for rastertype in raster_types:
            self.add_file(rastertype, f"{rastertype}_{name}.tif", ftype="raster")
        self.structure_extra = []
        # Netcdf for piek_ghg_t1000 and blok_ghg_t1000 for use in ruimtekaart.
        if name in RAW_DOWNLOADS:
            setattr(self, "netcdf", ThreediResult(self.full_path(name)))
            self.structure_extra = ["netcdf"]

    def __repr__(self):
        return f"""{self.name} @ {self.path}
                    Folders:\t{self.structure_extra}
                    Files:\t{list(self.files.keys())}
                    Layers:\t{list(self.olayers.keys())}
                """


class OutputFolder(Folder):
    def __init__(self, base):
        super().__init__(base)
        self.layers = Layers(os.path.join(self.base, "Layers"))
        self.logs = Logs(os.path.join(self.base, "Logs"))

    @property
    def structure(self):
        return f"""  
               {self.space}{self.name}
               {self.space}├── layers
               {self.space}└── logs
               """


#1d2d output
class OutputPaths(Folder):
    """
    Output paths are only defined up to the foldername
    of the test, because we can internally decide on the
    filenames of logfiles and generated layers (these
    paths are not up to the user)
    """

    def __init__(self, base):
        super().__init__(os.path.join(base, "Output"))

        self.sqlite_tests = OutputFolderSqlite(self.full_path("Sqlite_tests"))
        self.bank_levels = OutputFolder(self.full_path("Bank_levels"))
        self.zero_d_one_d = OutputFolder0d1d(self.base, "0d1d_tests")
        self.one_d_two_d = OutputFolder1d2d(self.base, "1d2d_tests")
        self.climate = OutputClimate(self.base, "Climate")


    def __getitem__(self, name):
        if name == "0d1d_results":
            return self.zero_d_one_d
        elif name == "1d2d_results":
            return self.one_d_two_d
        elif name in ["batch_results", "climate_results", "climate"]:
            return self.climate
        elif name == "bank_levels":
            return self.bank_levels
        elif name =="sqlite_tests":
            return self.sqlite_tests
        
    @property
    def structure(self):
        return f"""  
               {self.space}output
               {self.space}├── sqlite_tests
               {self.space}├── bank_levels
               {self.space}├── zero_d_one_d
               {self.space}├── one_d_two_d
               {self.space}└── climate

               """

#TODO vervangen door ResultsRevisions
# class OutputRevisions(Folder):
#     def __init__(self, base):
#         super().__init__(base)
#         self.isrevisions = True

#     def __getitem__(self, revision):
#         if type(revision) == int:
#             return OutputFolder(self.full_path(self.revisions[revision]))
#         elif os.path.exists(revision):
#             return OutputFolder(revision)
#         elif (self.pl / revision).exists():
#             return OutputFolder(self.full_path(revision))
#         else:
#             print("path not found, create with '.create()'")
#             return OutputFolder(self.full_path(revision))

#     def revision_structure(self, name):
#         spacing = "\n\t\t\t\t\t\t\t"
#         structure = f""" {spacing}{name} """
#         for i, rev in enumerate(self.revisions):
#             if i == len(self.revisions) - 1:
#                 structure = structure + f"{spacing}└── {rev}"
#             else:
#                 structure = structure + f"{spacing}├── {rev}"

#         return structure

#     @property
#     def revisions(self):
#         return os.listdir(self.base)



class OutputFolderSqlite(Folder):
    def __init__(self, base):
        super().__init__(base)

        self.add_file("bodemhoogte_kunstwerken", "bodemhoogte_kunstwerken.gpkg", "file")
        self.add_file("bodemhoogte_stuw", "bodemhoogte_stuw.gpkg", "file")
        self.add_file("gebruikte_profielen", "gebruikte_profielen.gpkg", "file")
        self.add_file("geisoleerde_watergangen", "geisoleerde_watergangen.gpkg", "file")
        self.add_file("gestuurde_kunstwerken", "gestuurde_kunstwerken.gpkg", "file")
        self.add_file("drooglegging", "drooglegging.tif", "raster")
        self.add_file("geometry_check", "geometry_check.csv", "file")
        self.add_file("general_sqlite_checks", "general_sqlite_checks.csv", "file")

class OutputFolder0d1d(ResultsRevisions):
    def __init__(self, base, folder):
        super().__init__(base, folder=folder, returnclass=Outputd0d1d_revision)

    @property
    def structure(self):
        return self.revision_structure("zero_d_one_d")


class Outputd0d1d_revision(Folder):
    """Outputfolder 0d1d for a specific revision."""
    def __init__(self, base):
        super().__init__(base)

        self.add_file("nodes_0d1d_test", "nodes_0d1d_test.gpkg", "file")
        self.add_file("hydraulische_toets_kunstwerken", "hydraulische_toets_kunstwerken.gpkg", "file")
        self.add_file("hydraulische_toets_watergangen", "hydraulische_toets_watergangen.gpkg", "file")


class OutputFolder1d2d(ResultsRevisions):
    def __init__(self, base, folder):
        super().__init__(base, folder=folder, returnclass=Outputd1d2d_revision)

    @property
    def structure(self):
        return self.revision_structure("one_d_two_d")


class Outputd1d2d_revision(Folder):
    """Outputfolder 1d2d for a specific revision."""
    def __init__(self, base):
        super().__init__(base)

        self.add_file("grid_nodes_2d", "grid_nodes_2d.gpkg", "file")
        self.add_file("stroming_1d2d_test", "stroming_1d2d_test.gpkg", "file")
        for T in [1,3,15]:
            self.add_file(f"waterstand_T{T}", f"waterstand_T{T}.tif", "raster")
            self.add_file(f"waterdiepte_T{T}", f"waterdiepte_T{T}.tif", "raster")


    # @property
    # def structure(self):
    #     return self.("one_d_two_d")


#TODO hoort deze class hier nog? resultaten staan op een andere plek
class OutputClimate(ResultsRevisions):
    def __init__(self, base, folder):
        super().__init__(base, folder=folder, returnclass=Outputd1d2d_revision)
        self.create()  # create outputfolder if parent exists

    @property
    def structure(self):
        return self.revision_structure("Climate")


class Layers(Folder):
    def __init__(self, base):
        super().__init__(base)


class Logs(Folder):
    def __init__(self, base):
        super().__init__(base)


def create_tif_path(folder, filename):
    """
    Takes a folder name (ex: C:../output/Layers) and base filename (ex: raster) as arguments
    and returns full path (ex: C:../output/Layers/raster.tif)
    """
    try:
        full_path = os.path.join(folder, filename + file_types_dict[TIF])
        return full_path
    except Exception as e:
        raise e from None


def get_top_level_directories(folder, condition_test=None):
    """
    Resturns a list of all top level directories, can be filtered with a function (condition_test)
    that returns a bool and takes one argument (directory)
    """
    return [
        item
        for item in (os.path.join(folder, d1) for d1 in os.listdir(folder))
        if os.path.isdir(item)
        and (condition_test(item) if condition_test is not None else True)
    ]


def if_exists(path):
    return path if os.path.exists(path) else None


def add_log_layer_path(files_dict, base_path):
    # Creates log and layer folders in test specific output folder
    # ex: output/sqlite_tests/Logs and output/sqlite_tests/Layers
    return files_dict


def all_files_in_folders(_class):
    """returns all files in folder objects"""

    files = {}
    folders, file_paths = find_files(_class)
    has_subfolders = True

    while has_subfolders:
        _folder = folders[0]
        found_folders, file_paths = find_files(_folder)
        files.update(file_paths)
        folders.extend(found_folders)
        del folders[0]
        has_subfolders = len(folders) > 0

    return files


def find_files(_class):
    folders = []
    file_paths = {}
    for property_name in dir(_class):
        # skip internal features
        if "__" in property_name:
            continue
        # skip the structures
        if property_name in ["show", "structure", "full_structure", "all_files"]:
            continue
        # skip opening grid and admin
        if property_name in ["grid", "admin"]:
            continue

        if hasattr(_class, "isfolder"):
            file_paths.update(_class.files)

        _property = getattr(_class, property_name)
        if hasattr(_property, "isfolder"):
            file_paths.update(_property.files)
            folders.append(_property)

        if hasattr(_property, "isrevisions"):
            for revision in _property.revisions:
                _folders, revision_paths = find_files(_property[revision])

                file_paths.update({revision: revision_paths})
                folders.append(_folders)

    return folders, file_paths<|MERGE_RESOLUTION|>--- conflicted
+++ resolved
@@ -336,11 +336,8 @@
     def __init__(self, base, create=True):
         super().__init__(base)
 
-<<<<<<< HEAD
-=======
         print('v7')
 
->>>>>>> d65d1f2e
         # source
         self.source_data = SourcePaths(self.base)
 
@@ -808,18 +805,6 @@
         if len(df) == 0:
             raster_name = None
         else:
-<<<<<<< HEAD
-            p = Path(self.base)
-            dir_list = [
-                item
-                for item in p.iterdir()
-                if item.suffix == file_types_dict[TIF] and item.stem.startswith("dem_")
-            ]
-            if len(dir_list) > 0 :
-                return os.path.join(self.base, dir_list[0].name)
-            else:
-                return ""
-=======
             raster_name = df.iloc[0][col_name]
 
 
@@ -828,7 +813,6 @@
         else:
             raster_path=os.path.join(self.caller.base, raster_name)
         return Raster(raster_path)
->>>>>>> d65d1f2e
 
     def __repr__(self):
         return f"""  
