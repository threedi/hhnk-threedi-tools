--- conflicted
+++ resolved
@@ -50,11 +50,8 @@
             return width_wl
         else:
             logger.warning(f"Channel shape is not tabulated (type 6) for channel index {channel_gdf_row.index}")
-<<<<<<< HEAD
-            return np.nan
-=======
+
             return -9999.0
->>>>>>> 83ff4bb1
 
     @cached_property
     def gdf(self) -> gpd.GeoDataFrame:
