"""
Upload 3Di results to LDO
Created: 2024-11-10
Author: Juan Acosta for Hoogheemraadschap Hollands Noorderkwartier

Description:
Collecting, Zipping, and Uploading 3Di Results into LDO for Flood Calculation

The script processes each scenario individually, zipping and uploading the result.nc files for flood
calculations into LDO. To do this, you need to have the metadata for each scenario stored separately.
In our case, we have 495 Excel files, each corresponding to a different scenario.

To upload a scenario, the script first uploads the corresponding Excel file, which must be named
after the scenario you want to upload. It then searches in the output_folder for the uploaded metadata
and copies the scenarios information to be uploaded from the output_folder  into the ldo_structuur folder.
Following the next structure

├── ldo_structuur
    ├── ROR-PRI-WATERLANDSE_ZEEDIJK_1.5_2-T100000
        ├── dem_clip.tif
        ├── results_3di.nc

Next, the script creates a zip file and uploads it into the LDO. In the subsequent loop, it deletes
the folder, in this case ROR-PRI-WATERLANDSE_ZEEDIJK_1.5_2-T100000 and all the file contents on it
to prevent overloading the computer with information. The final structure of the scenario folder to
be uploaded should follows the next structure

├── ldo_structuur
    ├── ROR-PRI-WATERLANDSE_ZEEDIJK_1.5_2-T100000
        ├── dem_clip.tif
        ├── results_3di.nc
        ├── ROR-PRI-WATERLANDSE_ZEEDIJK_1.5_2-T100000.zip

Once a scenario is uploaded, the script stores the upload ID in an Excel file. This excel file must
have two columns: ID_SCENARIO and SIZE_KB.

Remarks:
This code upload in a zip file: DEM and a file result.nc and a excel file.

You must set up the excel metadata file name the same as the scenario zip file your are planning to
uplod.

Currently it is uploading more than 2 GB. In case that you re going to upload more than 2 GB,
try to check after it upload the information to ensure that the data is correctly uploaded.

Dem is aggregated to 5x5 results created at 0.5x0.5m

It is important to set a sleep time so the API wil not be overloaded
"""

# %%
import json
import os
import shutil
import time
import zipfile
from pathlib import Path

<<<<<<< HEAD
=======
import hhnk_research_tools as hrt
>>>>>>> 57d15cba
import pandas as pd
import requests
from breaches import Breaches
from hhnk_research_tools import Folder

<<<<<<< HEAD
# get the api key
with open("api_ldo_key.txt", "r") as file:
    api_key = file.read().strip()

=======
>>>>>>> 57d15cba
LDO_API_URL = "https://www.overstromingsinformatie.nl/auth/"

# Generate api key on de LDO_API_URL website. And place it in api_ldo_key.txt
LDO_API_KEY = Path("api_ldo_key.txt").read_text()

logger = hrt.logging.get_logger(__name__)

# %%
# FOR ADMINISTRATION PERMISSION USE THE FOLLOWING. Otherwise you will get a permission feedback
# at the moment you will try to upload the excel file.
# You will need to copy your own data in the webiste *https://www.overstromingsinformatie.nl/auth/)
# 1. Open the website
# 2. Provide credential to log in
# 3. On the website in the box auth/v1/personalapikeys/ copy your own information as below (line 78 to 83)
# 4. Store the API KEY

# This one I leave it to copy and paste the information in the website

parameters = {
    "scope": "admin",
    "name": "Juan_Test_12",
    "expiry_date": "2025-01-18T10:22:48.008Z",
    "revoked": False,
}


# %%
class LDO_API_AUTH:
    def __init__(self, url_auth, api_key, tenant=4):
        self.url_auth = url_auth
        self.api_key = api_key
<<<<<<< HEAD
        self.headers = {
            "accept": "application/json",
            "content-type": "application/json",
            "X-CSRFToken": "lIiP686oF2VRs9iXgtLDxKRdqBUBzHSPS19M3MZVERhlTVhZOzNXeCciUERzVuMA",
        }
        self.token = None
        # self.test_api()

    @property  # to get health url
    def health(self):
        return self.url_auth[:-3] + "/health/"  # Health is not under v1.

    @property  # to get tenant
    def tenants(self):
        tenat_url = self.url_auth + "v1/tenants/4"
        tenant_hhnk = (requests.get(url=tenat_url, headers=self.headers, auth=("__key__", self.api_key))).json()
        return tenant_hhnk

    # Get Token
    # The token is requiered to get the refresh_token which is going to be use in in this website:  "https://www.overstromingsinformatie.nl/api/v1/excel-imports?mode=create"
    # That is different from LDO_API_URL

    def get_token(self):
        token_url = self.url_auth + "v1/token/"
        self.token = (requests.post(url=token_url, json={"tenant": 4}, auth=("__key__", self.api_key))).json()[
            "refresh"
        ]
        return self.token

    # Get the TokenRefresh
    # If we do not use the refresh token, the api formo the website "https://www.overstromingsinformatie.nl/api/v1/excel-imports?mode=create"
    # will not work. with out that refersh_token API does not work.
    def get_access_refresh(self):
        url_refresh = self.url_auth + "v1/token/refresh/"
        data_refresh = {"refresh": self.token}
        access = (requests.post(url=url_refresh, json=data_refresh, auth=("__key__", self.api_key))).json()["access"]
        return access
=======
        self.tenant = tenant  # organisation, 4=hhnk.

        self._token = None
        self._refresh_token = None

    @property  # to get health url
    def health(self):
        return self.url_auth[:-5] + "/health/"  # Health is not under v1.

    @property
    def token(self):
        """Token is required to get the refresh_token which is going to be used in in this website:
        https://www.overstromingsinformatie.nl/api/v1/excel-imports?mode=create
        That is different from LDO_API_URL
        """
        if self._token is None:
            token_url = self.url_auth + "v1/token/"
            self._token = (
                requests.post(url=token_url, json={"tenant": self.tenant}, auth=("__key__", self.api_key))
            ).json()["refresh"]
        return self._token

    @property
    def refresh_token(self):
        """Get refresh token
        If we do not use the refresh token, the api formo the website
        "https://www.overstromingsinformatie.nl/api/v1/excel-imports?mode=create"
        will not work. with out that refersh_token API does not work.
        """
        if self._refresh_token is None:
            url_refresh = self.url_auth + "v1/token/refresh/"
            self._refresh_token = (
                requests.post(url=url_refresh, json={"refresh": self.token}, auth=("__key__", self.api_key))
            ).json()["access"]
        return self._refresh_token

    def get_tenants(self):
        """Tenant / organisation which has an id and name.

        Prints the tenants. The id can be use to get the token.
        """
        tenant_url = self.url_auth + "v1/tenants/"
        tenants = requests.get(url=tenant_url, auth=("__key__", self.api_key)).json()
        for tenant in tenants:
            logger.info(tenant)
        return tenants
>>>>>>> 57d15cba

    def test_api(self):
        """Test api connection"""
        response_health = requests.get(url=self.health)
        assert response_health.status_code == 200
<<<<<<< HEAD


# %%
=======
>>>>>>> 57d15cba


# %%


class SelectFolder(hrt.Folder):
    """
    An object to ease the accessibility, creation and checks of folders and
    files that need to be uploaded to LDO.

    Main Folder object
        ├── dem.tif
        ├── results_3di.nc
    """

<<<<<<< HEAD

# %%
class SelectFolder(Folder):
    __doc__ = f"""
        --------------------------------------------------------------------------
        An object to ease the accessibility, creation and checks of folders and
        files that need to be uploaded to LDO. 
         {FOLDER_STRUCTURE}
        """

=======
>>>>>>> 57d15cba
    def __init__(self, base, create=True):
        self.path = base.path
        self.scenario_name = base.name
        self.zip_kb = None
        super().__init__(base, create=create)
        self.zipfile_location = None

    def copy_files(self):
        # Folder location from where the scenarios are going to be copied
        output_folder = r"E:\03.resultaten\Overstromingsberekeningenprimairedoorbraken2024\output"

        def select_folder(output_folder, scenario_name):
            scenario_paths = [j for i in Path(output_folder).glob("*/") for j in list(i.glob("*/"))]
            for scenario_path in scenario_paths:
                if scenario_path.name == scenario_name:
                    return scenario_path

        scenario_folder = select_folder(output_folder, self.scenario_name)
        breach = Breaches(scenario_folder)
        raster_compress_path = os.path.join(breach.wss.path, "dem_clip.tif")
        netcdf_path = os.path.join(breach.netcdf.path, "results_3di.nc")

        shutil.copy2(netcdf_path, self.path)
        shutil.copy2(raster_compress_path, self.path)

        return print(f"Scenario {self.scenario_name} has been copy in the folder structure")

    # Create the zip file to uploaded.
    def zip_files(self):
        # Create name of the zip file
        zip_name = self.scenario_name + ".zip"
        zip_name = zip_name.replace(" ", "_")

        # Set the zip file path
        folder_structure_path = Path(os.path.join(self.path))
        self.zipfile_location = Path(os.path.join(self.path, zip_name))

        # Zip the folder to be uploaded
        with zipfile.ZipFile(self.zipfile_location, "w") as zipf:
            # Walk through the folder and add files to the zip file
            for root, dirs, files in os.walk(folder_structure_path):
                for file in files:
                    if file != f"{zip_name}":
                        # root = r'E:\03.resultaten\Overstromingsberekeningenprimairedoorbraken2024\ldo_structuur'
                        file_path = os.path.join(root, file)
                        arcname = os.path.relpath(file_path, folder_structure_path)
                        zipf.write(
                            file_path,
                            arcname=os.path.join(f"{self.scenario_name}", arcname),
                        )
        # Get zipfile size.
        zp = zipfile.ZipFile(f"{self.zipfile_location}")
        size = sum([zinfo.file_size for zinfo in zp.filelist])
        self.zip_kb = float(size) / 1000  # kB
        print(f"zip file created with size {self.zip_kb} kb")
        return self.zipfile_location


# %%


class LDO_API_UPLOAD:
    def __init__(self, metadata_folder_path, refresh_token, scenario_name):
        self.metadata_folder_path = metadata_folder_path
        self.metadata_file = Path(os.path.join(metadata_folder_path, scenario_name + ".xlsx"))
        self.refresh_token = refresh_token
        self.headers_excel = {
            "accept": "application/json",
            "authorization": f"Bearer {self.refresh_token}",
            # 'content-type':'multiplart/form-data',
        }
        self.url_uploadfile = "https://www.overstromingsinformatie.nl/api/v1/excel-imports"
        self.scenario_id = None
        self.id_excel = None

    # UPLOAD EXCEL FILE OF THE SCENARIO and retrieve id of the excel upload. In case there is an
    # error y will print the reason.
    def upload_excel(self):
        excel_import_url = self.url_uploadfile + "?mode=create"
        excel_name = self.metadata_file.name
        with open(self.metadata_file, "rb") as excel_files:
            excel_files = {
                "file": (
                    f"{excel_name}",
                    excel_files,
                    "application/vnd.openxmlformats-officedocument.spreadsheetml.sheet",
                )
            }
            excel_response = requests.post(url=excel_import_url, headers=self.headers_excel, files=excel_files)
        response_json = json.loads(excel_response.content.decode("utf-8"))
        if response_json.__contains__("message"):
            msg = response_json["detail"][0]["msg"]
            print(f"The excel file has a error, reason {msg}")

        else:
            status = response_json["status"]
            self.id_excel = response_json["id"]
            self.scenario_id = response_json["scenario_ids"][0]
            print(f"The excel file is {status},  and has been uploaded with id_excel number: {self.id_excel}")
        return response_json

    # Upload the zip file using the excel ID.
    def upload_zip_files(self, zipfile_location):
        # With this link the zip file is not going to be uploaded.
        zip_name = zipfile_location.name
        file_import_url = self.url_uploadfile + f"/{self.id_excel}/files/{zip_name}/upload"

        # Create link to upload zip file
        response = requests.put(url=file_import_url, headers=self.headers_excel)
        upload_url = response.json()["url"]

        # upload data using link
        with open(f"{zipfile_location}", "rb") as data:
            r = requests.put(upload_url, data=data)
        print(r.status_code)
        print(r.reason)
        print("uploading")
        print(file_import_url)
        return print(f"the scenario {zip_name} has been uploaded")


# %%
if __name__ == "__main__":
    # Set Paths from the data to be uploaded

    # Excel files per scenario.
    metadata_folder = (
        r"E:\03.resultaten\Overstromingsberekeningenprimairedoorbraken2024\ldo_structuur\metadata_per_scenario"
    )

    # Excel file where the ID and size of the upload is going to be stored
    id_scenarios = r"E:\03.resultaten\Overstromingsberekeningenprimairedoorbraken2024\ldo_structuur\scenarios_ids.xlsx"

    # Folder location where the scenarios are going to be copied
    ldo_structuur_path = r"E:\03.resultaten\Overstromingsberekeningenprimairedoorbraken2024\ldo_structuur"

    # List the scenario name to be uploaded
    scenario_names = os.listdir(metadata_folder)

    # data frame from the scenarios that are gonig to be uploaded.
    pd_scenarios = pd.read_excel(id_scenarios)

    # Select scenarios ids that area already uploaded to be skiped
    scenario_done = pd_scenarios.loc[pd_scenarios["ID_SCENARIO"] > 0, "Naam van het scenario"].to_list()

    # Sleep time to not burn out the API
    sleeptime = 420

    # Create a list to delete scenarios already uploaded.
    delete_file = []

    # Loop over al the scenarios
    for excel_file_name in scenario_names:
        # Set Scenario Name
        scenario_name = excel_file_name[:-5]
        # %%
        # If the scenario is done the continue
        if scenario_name in scenario_done:
            continue
        else:
            # Set folder with scenario name to be uploaded to LDO
            path = hrt.Folder(os.path.join(ldo_structuur_path, scenario_name))

            # Create Folder as Oboject
            ldo_structuur = SelectFolder(path)

            # Copy file NetCDF and DEM inside the previous folder.
            ldo_structuur.copy_files()

            # Zip the file and retrieve the path of its location
            ldo_structuur.zip_files()

            # Set API key
            ldo_api = LDO_API_AUTH(url_auth=LDO_API_URL, api_key=LDO_API_KEY)

<<<<<<< HEAD
            # Get token
            ldo_api.get_token()

            # Retrieve the refress token to be able to upload the info.
            refresh = ldo_api.get_access_refresh()

            # Set UPLOAD as an object
            ldo_upload = LDO_API_UPLOAD(metadata_folder, refresh, scenario_name)
=======
            # Set UPLOAD as an object
            ldo_upload = LDO_API_UPLOAD(metadata_folder, ldo_api.refresh_token, scenario_name)
>>>>>>> 57d15cba

            # get metadata file of the scenario that is been uploaded
            metadata_file = ldo_upload.metadata_file

            # Upload excel file from the scenario, and retrieve json infomration
            excel_response = ldo_upload.upload_excel()

            # Get size of the zip folder.
            zip_size = ldo_structuur.zip_kb
            # store scenario id in the metadata
            scenario_id = ldo_upload.scenario_id

            # Upload zip file using the
            ldo_upload.upload_zip_files(ldo_structuur.zipfile_location)
            time.sleep(sleeptime)

            # Save the id of upload from the scenario
            pd_scenarios.loc[pd_scenarios["Naam van het scenario"] == scenario_name, "ID_SCENARIO"] = scenario_id

            # Save  the size of the scenario in the metdata dataframe
            pd_scenarios.loc[pd_scenarios["Naam van het scenario"] == scenario_name, "SIZE_KB"] = zip_size

            # REMOVE/DELETE ZIP AND FOLDER FROM THE SCENARIO THAT IS ALREADY UPLOADED.
            delete_file.append(ldo_structuur.path)

            if len(delete_file) > 1:
                previous_folder = delete_file.pop(0)
                shutil.rmtree(previous_folder)

            print(f"the scenario {scenario_name} has been uploaded")

            # Save the excel file.
            pd_scenarios.to_excel(id_scenarios, index=False, engine="openpyxl")
    # %%<|MERGE_RESOLUTION|>--- conflicted
+++ resolved
@@ -56,22 +56,11 @@
 import zipfile
 from pathlib import Path
 
-<<<<<<< HEAD
-=======
 import hhnk_research_tools as hrt
->>>>>>> 57d15cba
 import pandas as pd
 import requests
 from breaches import Breaches
-from hhnk_research_tools import Folder
-
-<<<<<<< HEAD
-# get the api key
-with open("api_ldo_key.txt", "r") as file:
-    api_key = file.read().strip()
-
-=======
->>>>>>> 57d15cba
+
 LDO_API_URL = "https://www.overstromingsinformatie.nl/auth/"
 
 # Generate api key on de LDO_API_URL website. And place it in api_ldo_key.txt
@@ -103,45 +92,6 @@
     def __init__(self, url_auth, api_key, tenant=4):
         self.url_auth = url_auth
         self.api_key = api_key
-<<<<<<< HEAD
-        self.headers = {
-            "accept": "application/json",
-            "content-type": "application/json",
-            "X-CSRFToken": "lIiP686oF2VRs9iXgtLDxKRdqBUBzHSPS19M3MZVERhlTVhZOzNXeCciUERzVuMA",
-        }
-        self.token = None
-        # self.test_api()
-
-    @property  # to get health url
-    def health(self):
-        return self.url_auth[:-3] + "/health/"  # Health is not under v1.
-
-    @property  # to get tenant
-    def tenants(self):
-        tenat_url = self.url_auth + "v1/tenants/4"
-        tenant_hhnk = (requests.get(url=tenat_url, headers=self.headers, auth=("__key__", self.api_key))).json()
-        return tenant_hhnk
-
-    # Get Token
-    # The token is requiered to get the refresh_token which is going to be use in in this website:  "https://www.overstromingsinformatie.nl/api/v1/excel-imports?mode=create"
-    # That is different from LDO_API_URL
-
-    def get_token(self):
-        token_url = self.url_auth + "v1/token/"
-        self.token = (requests.post(url=token_url, json={"tenant": 4}, auth=("__key__", self.api_key))).json()[
-            "refresh"
-        ]
-        return self.token
-
-    # Get the TokenRefresh
-    # If we do not use the refresh token, the api formo the website "https://www.overstromingsinformatie.nl/api/v1/excel-imports?mode=create"
-    # will not work. with out that refersh_token API does not work.
-    def get_access_refresh(self):
-        url_refresh = self.url_auth + "v1/token/refresh/"
-        data_refresh = {"refresh": self.token}
-        access = (requests.post(url=url_refresh, json=data_refresh, auth=("__key__", self.api_key))).json()["access"]
-        return access
-=======
         self.tenant = tenant  # organisation, 4=hhnk.
 
         self._token = None
@@ -160,7 +110,11 @@
         if self._token is None:
             token_url = self.url_auth + "v1/token/"
             self._token = (
-                requests.post(url=token_url, json={"tenant": self.tenant}, auth=("__key__", self.api_key))
+                requests.post(
+                    url=token_url,
+                    json={"tenant": self.tenant},
+                    auth=("__key__", self.api_key),
+                )
             ).json()["refresh"]
         return self._token
 
@@ -174,7 +128,11 @@
         if self._refresh_token is None:
             url_refresh = self.url_auth + "v1/token/refresh/"
             self._refresh_token = (
-                requests.post(url=url_refresh, json={"refresh": self.token}, auth=("__key__", self.api_key))
+                requests.post(
+                    url=url_refresh,
+                    json={"refresh": self.token},
+                    auth=("__key__", self.api_key),
+                )
             ).json()["access"]
         return self._refresh_token
 
@@ -188,18 +146,11 @@
         for tenant in tenants:
             logger.info(tenant)
         return tenants
->>>>>>> 57d15cba
 
     def test_api(self):
         """Test api connection"""
         response_health = requests.get(url=self.health)
         assert response_health.status_code == 200
-<<<<<<< HEAD
-
-
-# %%
-=======
->>>>>>> 57d15cba
 
 
 # %%
@@ -215,19 +166,6 @@
         ├── results_3di.nc
     """
 
-<<<<<<< HEAD
-
-# %%
-class SelectFolder(Folder):
-    __doc__ = f"""
-        --------------------------------------------------------------------------
-        An object to ease the accessibility, creation and checks of folders and
-        files that need to be uploaded to LDO. 
-         {FOLDER_STRUCTURE}
-        """
-
-=======
->>>>>>> 57d15cba
     def __init__(self, base, create=True):
         self.path = base.path
         self.scenario_name = base.name
@@ -237,10 +175,14 @@
 
     def copy_files(self):
         # Folder location from where the scenarios are going to be copied
-        output_folder = r"E:\03.resultaten\Overstromingsberekeningenprimairedoorbraken2024\output"
+        output_folder = (
+            r"E:\03.resultaten\Overstromingsberekeningenprimairedoorbraken2024\output"
+        )
 
         def select_folder(output_folder, scenario_name):
-            scenario_paths = [j for i in Path(output_folder).glob("*/") for j in list(i.glob("*/"))]
+            scenario_paths = [
+                j for i in Path(output_folder).glob("*/") for j in list(i.glob("*/"))
+            ]
             for scenario_path in scenario_paths:
                 if scenario_path.name == scenario_name:
                     return scenario_path
@@ -253,7 +195,9 @@
         shutil.copy2(netcdf_path, self.path)
         shutil.copy2(raster_compress_path, self.path)
 
-        return print(f"Scenario {self.scenario_name} has been copy in the folder structure")
+        return print(
+            f"Scenario {self.scenario_name} has been copy in the folder structure"
+        )
 
     # Create the zip file to uploaded.
     def zip_files(self):
@@ -292,14 +236,18 @@
 class LDO_API_UPLOAD:
     def __init__(self, metadata_folder_path, refresh_token, scenario_name):
         self.metadata_folder_path = metadata_folder_path
-        self.metadata_file = Path(os.path.join(metadata_folder_path, scenario_name + ".xlsx"))
+        self.metadata_file = Path(
+            os.path.join(metadata_folder_path, scenario_name + ".xlsx")
+        )
         self.refresh_token = refresh_token
         self.headers_excel = {
             "accept": "application/json",
             "authorization": f"Bearer {self.refresh_token}",
             # 'content-type':'multiplart/form-data',
         }
-        self.url_uploadfile = "https://www.overstromingsinformatie.nl/api/v1/excel-imports"
+        self.url_uploadfile = (
+            "https://www.overstromingsinformatie.nl/api/v1/excel-imports"
+        )
         self.scenario_id = None
         self.id_excel = None
 
@@ -316,7 +264,9 @@
                     "application/vnd.openxmlformats-officedocument.spreadsheetml.sheet",
                 )
             }
-            excel_response = requests.post(url=excel_import_url, headers=self.headers_excel, files=excel_files)
+            excel_response = requests.post(
+                url=excel_import_url, headers=self.headers_excel, files=excel_files
+            )
         response_json = json.loads(excel_response.content.decode("utf-8"))
         if response_json.__contains__("message"):
             msg = response_json["detail"][0]["msg"]
@@ -326,14 +276,18 @@
             status = response_json["status"]
             self.id_excel = response_json["id"]
             self.scenario_id = response_json["scenario_ids"][0]
-            print(f"The excel file is {status},  and has been uploaded with id_excel number: {self.id_excel}")
+            print(
+                f"The excel file is {status},  and has been uploaded with id_excel number: {self.id_excel}"
+            )
         return response_json
 
     # Upload the zip file using the excel ID.
     def upload_zip_files(self, zipfile_location):
         # With this link the zip file is not going to be uploaded.
         zip_name = zipfile_location.name
-        file_import_url = self.url_uploadfile + f"/{self.id_excel}/files/{zip_name}/upload"
+        file_import_url = (
+            self.url_uploadfile + f"/{self.id_excel}/files/{zip_name}/upload"
+        )
 
         # Create link to upload zip file
         response = requests.put(url=file_import_url, headers=self.headers_excel)
@@ -354,9 +308,7 @@
     # Set Paths from the data to be uploaded
 
     # Excel files per scenario.
-    metadata_folder = (
-        r"E:\03.resultaten\Overstromingsberekeningenprimairedoorbraken2024\ldo_structuur\metadata_per_scenario"
-    )
+    metadata_folder = r"E:\03.resultaten\Overstromingsberekeningenprimairedoorbraken2024\ldo_structuur\metadata_per_scenario"
 
     # Excel file where the ID and size of the upload is going to be stored
     id_scenarios = r"E:\03.resultaten\Overstromingsberekeningenprimairedoorbraken2024\ldo_structuur\scenarios_ids.xlsx"
@@ -371,7 +323,9 @@
     pd_scenarios = pd.read_excel(id_scenarios)
 
     # Select scenarios ids that area already uploaded to be skiped
-    scenario_done = pd_scenarios.loc[pd_scenarios["ID_SCENARIO"] > 0, "Naam van het scenario"].to_list()
+    scenario_done = pd_scenarios.loc[
+        pd_scenarios["ID_SCENARIO"] > 0, "Naam van het scenario"
+    ].to_list()
 
     # Sleep time to not burn out the API
     sleeptime = 420
@@ -403,19 +357,10 @@
             # Set API key
             ldo_api = LDO_API_AUTH(url_auth=LDO_API_URL, api_key=LDO_API_KEY)
 
-<<<<<<< HEAD
-            # Get token
-            ldo_api.get_token()
-
-            # Retrieve the refress token to be able to upload the info.
-            refresh = ldo_api.get_access_refresh()
-
             # Set UPLOAD as an object
-            ldo_upload = LDO_API_UPLOAD(metadata_folder, refresh, scenario_name)
-=======
-            # Set UPLOAD as an object
-            ldo_upload = LDO_API_UPLOAD(metadata_folder, ldo_api.refresh_token, scenario_name)
->>>>>>> 57d15cba
+            ldo_upload = LDO_API_UPLOAD(
+                metadata_folder, ldo_api.refresh_token, scenario_name
+            )
 
             # get metadata file of the scenario that is been uploaded
             metadata_file = ldo_upload.metadata_file
@@ -433,10 +378,14 @@
             time.sleep(sleeptime)
 
             # Save the id of upload from the scenario
-            pd_scenarios.loc[pd_scenarios["Naam van het scenario"] == scenario_name, "ID_SCENARIO"] = scenario_id
+            pd_scenarios.loc[
+                pd_scenarios["Naam van het scenario"] == scenario_name, "ID_SCENARIO"
+            ] = scenario_id
 
             # Save  the size of the scenario in the metdata dataframe
-            pd_scenarios.loc[pd_scenarios["Naam van het scenario"] == scenario_name, "SIZE_KB"] = zip_size
+            pd_scenarios.loc[
+                pd_scenarios["Naam van het scenario"] == scenario_name, "SIZE_KB"
+            ] = zip_size
 
             # REMOVE/DELETE ZIP AND FOLDER FROM THE SCENARIO THAT IS ALREADY UPLOADED.
             delete_file.append(ldo_structuur.path)
