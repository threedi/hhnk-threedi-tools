# %%
import os
import sys
from pathlib import Path

import geopandas as gpd
import hhnk_research_tools as hrt
import matplotlib.pyplot as plt
import pandas as pd
from osgeo import gdal

from hhnk_threedi_tools.breaches.breaches import Breaches
from hhnk_threedi_tools.core.result_rasters.grid_to_raster import (
    GridToWaterDepth,
    GridToWaterLevel,
)
from hhnk_threedi_tools.core.result_rasters.netcdf_to_gridgpkg import NetcdfToGPKG

schadeschatter_path = Path(r"E:\01.basisgegevens\hhnk_schadeschatter")
if str(schadeschatter_path) not in sys.path:
    sys.path.append(str(schadeschatter_path))


# %%
# This function clips a DEM raster to a shapefile and saves it in VRT.
def clip_DEM(inputraster, outputraster, projection, shapefile, resolution):
    if not os.path.exists(outputraster):
        options = gdal.WarpOptions(
            cutlineDSName=shapefile,
            cropToCutline=(True),
            format="VRT",
            dstSRS=projection,
            xRes=resolution,
            yRes=resolution,
        )
        outimage = gdal.Warp(srcDSOrSrcDSTab=inputraster, destNameOrDestDS=outputraster, options=options)
    else:
        print(f"The raster {outputraster} already exists")


# This function select from the grid.gpkg the data that has water
def grid_selection(grid_gdf, output_scenario_wss):
    # select grids to be used to rasteriezed water depth
    active_cells = grid_gdf[grid_gdf["vol_max"] > 1.5]

    if active_cells.empty == 0:
        print(f"There is no inundation for de polder {output_scenario_wss.parent.name}")
        return None
    else:
        # buffer active cells
        active_cells_buffer = gpd.GeoDataFrame.buffer(active_cells, 1)
        # add geomtery to active cells.
        cells_buffer_gdf = gpd.GeoDataFrame(geometry=active_cells_buffer)

        # Add a column to disolve grids and create a single shape  explode the shape file in case there are many.
        cells_buffer_gdf["disolve"] = 1
        cells_disolve = cells_buffer_gdf.dissolve(by="disolve").explode()

        # clip grid_gdf witht  the previous shapefile to select the grid to be used for rasterized
        grid_selection = grid_gdf.clip(cells_disolve)

        # Selct the id from selection from clipped grid
        filter_id = grid_selection["id"]
        grid_gdf_new = grid_gdf[grid_gdf["id"].isin(filter_id)]

        # Save the new grid to a file
        new_grid_output = os.path.join(output_scenario_wss, "new_grid.gpkg")
        grid_gdf_new.to_file(new_grid_output, driver="GPKG", engine="pyogrio")

        # disolve grid selection
        grid_gdf_new["disolve"] = 1
        mask = grid_gdf_new.dissolve(by="disolve")

        # save file
        mask_path = os.path.join(output_scenario_wss, "mask_flood.gpkg")
        mask.to_file(mask_path, driver="GPKG")
        return grid_gdf


# Get the paths of all scenarios
def get_paths(base_folder, scenario_name: list = None, specific_scenario=False, skip: list = None):
    # Get all the folders in the base folder
    items = os.listdir(base_folder)
    models = []
    region_paths = []
    # Get all folders from the output basefolder
    for item in items:
        path = Path(os.path.join(base_folder, item))
        # select only the folders that are directories
        if os.path.isdir(path):
            models.append(path)
        else:
            continue
    # If scenario_name is provided, filter the models otherwise use all models
    for model in models:
        if specific_scenario:
            model_scenarios = scenario_name
        else:
            model_scenarios = os.listdir(model)
        for model_scenario in model_scenarios:
            if model_scenario in skip:
                continue
            # Check if the path exists and append into the list region_paths
            path = Path(os.path.join(model, model_scenario))
            if path.exists():
                region_paths.append(path)
        else:
            continue

    return region_paths


# %%
def calculate_depth_raster(region_paths, dem_path, OVERWRITE, EPSG, spatialResolution):
    # Set variables for depth raster
    DEM_location = str(dem_path)

    # loop over the pregion_paths
    for region_path in region_paths:
        # Define output folder and result file
        breach = Breaches(region_path)
        output_scenario_wss = breach.wss.path
        netcdf_folder = breach.netcdf.path
        print(f"start calculation for scenario {output_scenario_wss.parent.name}")

        # Define names of the outputfiles
        output_file = os.path.join(output_scenario_wss, "grid_raw.gpkg")
        mask_flood = os.path.join(output_scenario_wss, "mask_flood.gpkg")
        dem_clip_output = os.path.join(output_scenario_wss, "dem_clip.vrt")
        output_file_depth = Path(os.path.join(output_scenario_wss, "max_wdepth_orig.tif"))
        output_waterlevel_raster = Path(os.path.join(output_scenario_wss, "max_waterlevel_orig.tif"))

        # start the convertion from netcdf to gpkg
        if not os.path.exists(output_file):
            print(f"Creating grid_raw for {breach.name}")
            NetcdfToGPKG(hrt.ThreediResult(netcdf_folder)).run(
                output_file=output_file,
                timesteps_seconds=["max"],
                wlvl_correction=False,
                overwrite=OVERWRITE,
            )

            # read the grid result
            grid_gdf = gpd.read_file(output_file, driver="GPKG", engine="pyogrio")

            # select the grid with water
            new_grid_gdf = grid_selection(grid_gdf, output_scenario_wss)

            if new_grid_gdf is None:
                continue

        else:
            # read the grid in case it exists
            grid_gdf = gpd.read_file(output_file, driver="GPKG", engine="pyogrio")
            print(f"The grid for scenario {breach.name} already exists")

        # clip the DEM to be used to calculate the depth raster
        clip_DEM(DEM_location, dem_clip_output, EPSG, mask_flood, spatialResolution)

        # Check if the output depth raster exists
        if not os.path.exists(output_file_depth):
            print(f"Calculating max level raster for scenario {netcdf_folder.parent.name} has started")
            # Set the parameters for the calculator
            calculator_kwargs = {
                "dem_path": dem_clip_output,
                "grid_gdf": new_grid_gdf,
                "wlvl_column": "wlvl_max",
            }

            # Initialize the GridToWaterLevel class and run the calculation
            with GridToWaterLevel(**calculator_kwargs) as self:
                self.run(output_file=output_waterlevel_raster, overwrite=True)

            calculator_kwargs = {
                "dem_path": dem_clip_output,
                "wlvl_path": output_waterlevel_raster,
            }
            # Initialize the GridToWaterDepth class and run the calculation
            with GridToWaterDepth(**calculator_kwargs) as self:
                print(f"Calculating max water depth raster for scenario {netcdf_folder.parent.name} has started")
                self.run(output_file=output_file_depth, overwrite=True)

        else:
            print(f"the {output_file_depth.stem} already exists, check in case to need replacement")
            continue


# This function calculates the indirect and direct damage based on the calculation type: "sum" (total), "direct", "indirect"
def indirect_direct(folder_output, calculation_type, self_wss):
    # Calculate total damagae if calculation type is sum
    if calculation_type == "sum":
        name = "damage_orig_lizard.tif"
        damage_output_file = os.path.join((folder_output), name)
        print(f"Calculating {name}")
    # Calculate direct and indirect damage
    else:
        name = calculation_type + "_cost_damage.tif"
        damage_output_file = os.path.join((folder_output), name)
        print(f"Calculating {name}")
    # Check if the output file already exists and run the calculation
    if not os.path.exists(damage_output_file):
        self_wss.run(
            output_raster=hrt.Raster(damage_output_file),
            calculation_type=calculation_type,
            verbose=True,
            overwrite=False,
        )
    else:
        print(f"the output file {damage_output_file} already exists")


# This function collect all the inputs to be use in the indirect_direct function
def calculate_damage_raster(region_paths, landuse_file, cfg_file, EPSG="EPSG:28992"):
    # Set variable for damage
    wss_settings = {
        "inundation_period": 48,  # uren
        "herstelperiode": "10 dagen",
        "maand": "sep",
        "cfg_file": cfg_file,
        "dmg_type": "gem",
    }

    # define calculation types
    calculation_types = ["sum", "direct", "indirect"]

    # loop over the pregion_paths
    for region_path in region_paths:
        # Define output folder and results file
        breach = Breaches(region_path)
        output_scenario_wss = breach.wss.path
        mask_flood = os.path.join(output_scenario_wss, "mask_flood.gpkg")
        out_landuse = os.path.join(output_scenario_wss, "landuse_2021_clip.vrt")
        depth_file = os.path.join(output_scenario_wss, "max_wdepth_orig.tif")

        open_depth_raster = gdal.Open(depth_file)
        spatialResolution = open_depth_raster.GetGeoTransform()[1]
        open_depth_raster = None

        # clip landuse
        clip_DEM(landuse_file, out_landuse, EPSG, mask_flood, spatialResolution)

        # set the file to run damage raster calculation
        self_wss = hrt.Waterschadeschatter(
            depth_file=Path(depth_file),
            landuse_file=out_landuse,
            wss_settings=wss_settings,
        )

        for calculation_type in calculation_types:
            indirect_direct(output_scenario_wss, calculation_type, self_wss)
            print(calculation_type)


# This function sum values per pixel in the damage rasters and returns the total cost
def sum_total_raster(calculation_type, region_path):
    # loop over the pregion_paths

    # Define output folder and result file
    breach = Breaches(region_path)
    output_scenario_wss = breach.wss.path
    # Define the raster path based on the calculation type
    if calculation_type == "sum":
        name = "damage_orig_lizard.tif"
        raster_path = os.path.join(output_scenario_wss, name)
        print(f"Calculating {name} for {breach.name}")
    else:
        name = calculation_type + "_cost_damage.tif"
        raster_path = os.path.join(output_scenario_wss, name)
        print(f"Calculating {name}")
    # Open Damage Raster, get pixel width, calculate area and sum values
    raster_resolution = gdal.Open(raster_path, gdal.GA_ReadOnly)
    raster = hrt.Raster(raster_path)
    area_pixel = pow(hrt.RasterMetadata(raster_resolution).pixel_width, 2)
    sum_values = raster.sum()
    total_cost = sum_values * area_pixel

    return total_cost


# Save the total_cost from the sum_total_raster in a CSV file.
def save_damage_csv(region_paths):
    # loop over the pregion_paths and set output paths
    for region_path in region_paths:
        breach = Breaches(region_path)
        breach_name = breach.name
        output_scenario_wss = breach.wss.path
        csv_path = os.path.join(output_scenario_wss, "total_costs_area.csv")
        if not os.path.exists(csv_path):
            print(f"Creating csv file for {breach_name}")
            name = "damage_orig_lizard.tif"
            damage_output_file = output_scenario_wss / name

            # Check if the damage output file exists and set the columns of the csv file
            if damage_output_file.exists():
                calculation_types = ["sum", "direct", "indirect"]
                # Initialize values
                results = {
                    "scenario": breach_name,
                    "direct": 0,
                    "indirect": 0,
                    "total_damage_raster": 0,
                }
                # Loop through calculation types and calculate total costs
                for calculation_type in calculation_types:
                    value = sum_total_raster(calculation_type, region_path)
                    if calculation_type == "direct":
                        results["direct"] = value
                    elif calculation_type == "indirect":
                        results["indirect"] = value
                    elif calculation_type == "sum":
                        results["total_damage_raster"] = value

                    # Calculate totals and differences
                    results["total_sum"] = results["direct"] + results["indirect"]
                    results["difference"] = results["total_damage_raster"] - results["total_sum"]

                # Append to DataFrame
                final_result = pd.DataFrame(results, index=[0])
                # Save the DataFrame to a CSV file
                final_result.to_csv(csv_path)
        else:
            print(f"The csv output file {csv_path} exists, check in case to need replacement")
            continue


# Create BAR graph for damage and save it as png
def create_pgn_dagame(region_paths):
    for region_path in region_paths:
        # Define output folder and result file
        breach = Breaches(region_path)
        output_scenario_wss = breach.wss.path
        csv_path = output_scenario_wss / "total_costs_area.csv"
        breach_name = breach.name
        jpeg_output = breach.jpeg.path
        png_name = breach_name + "_bar_graph.png"
        # Check if the csv file exists and create the bar graph
        if csv_path.exists():
            # Read the CSV file and prepare data for plotting, drop unnecessary columns
            df_data = pd.read_csv(csv_path)
            df_no_unamaed = df_data.drop(["Unnamed: 0"], axis=1)
            df_no_total = df_no_unamaed.drop(["total_sum"], axis=1)
            df_no_diference = df_no_total.drop(["difference"], axis=1)

            # Transpose the DataFrame and select the first three rows for plotting
            df_data = df_no_diference.T
            df_selection = df_data[1:4]
            color = ["orange", "yellow", "red"]

            # Add column  color column into the dataframe
            df_selection["color"] = color
            y = df_selection[0]

            # Plot bar column with the selected values
            plt.bar(x=df_selection.index, height=y, color=color)
            plt.xticks(color="black", rotation="horizontal")

            # Set the title of the graph
            title = f"Direct, Indirect een Totaal Kost bij de Scenario {df_data.loc['scenario'].values[0]}"
            plt.title(title, fontweight="bold")

            # Add labels to the axes
            plt.xlabel("Cost Type", fontweight="bold")
            plt.ylabel("Euros €", fontweight="bold")

            # Set path to save the graph
            path_png = os.path.join(jpeg_output, png_name)

            # Set values in the columns
            for i, v in enumerate(y):
                label = " € " + str(round(v, 3))
                plt.text(i, v, str(label), ha="center", fontsize=9)
            print(f"graph done for {breach_name}")
            # Save the graph as a PNG file
            plt.savefig(path_png)
            # Clear the current figure to avoid overlap in future plots
            plt.clf()


# %%
if __name__ == "__main__":
    # Set the paths for the DEM, landuse file, base folder and configuration file
    dem_path = r"E:\02.modellen\RegionalFloodModel\work in progress\schematisation\rasters\dem_1_met_amstelmeer.tif"
    landuse_file = r"E:\01.basisgegevens\rasters\landgebruik\landuse2021_tiles\combined_rasters.vrt"
    base_folder = r"E:\03.resultaten\Overstromingsberekeningenprimairedoorbraken2024\output"
    cfg_file = schadeschatter_path / "01_data/cfg/cfg_lizard.cfg"
    # Set the parameters for the calculation
    OVERWRITE = True
    EPSG = "EPSG:28992"
    spatialResolution = 0.5

    # Define scenarios to skip
    skip = [
        "ROR-PRI-HONDSBOSSCHE_ZEEWERING_4-T10",
        "ROR-PRI-HONDSBOSSCHE_ZEEWERING_4-T100",
        "ROR-PRI-DURGERDAMMERDIJK_0.5-T100000",
<<<<<<< HEAD
        "ROR-PRI-KATWOUDERZEEDIJK_1-T100",
=======
        "ROR-PRI-KATWOUDERZEEDIJK_1-T100000",
        "ROR-PRI-HELDERSE_ZEEWERING_1.5-T10",
        "ROR-PRI-HELDERSE_ZEEWERING_4-T10",
        "ROR-PRI-HELDERSE_ZEEWERING_4-T100",
        "ROR-PRI-HELDERSE_ZEEWERING_4-T100000",
        "ROR-PRI-KOEGRASZEEDIJK_(1E_WK)_0.5-T100000",
        "ROR-PRI-BALGZANDDIJK_3-T3000",
        "ROR-PRI-BALGZANDDIJK_3_EN_BALGDIJK-T10",
        "ROR-PRI-BALGZANDDIJK_3_EN_BALGDIJK-T100",
        "ROR-PRI-BALGZANDDIJK_3_EN_BALGDIJK-T1000",
        "ROR-PRI-BALGZANDDIJK_3_EN_BALGDIJK-T10000",
        "ROR-PRI-BALGZANDDIJK_3_EN_BALGDIJK-T100000",
        "ROR-PRI-BALGZANDDIJK_3_EN_BALGDIJK-T3000",
        "ROR-PRI-BALGZANDDIJK_7-T10000",
        "ROR-PRI-DUINEN_TEXEL_2.3-T3000",
        "ROR-PRI-DUINEN_TEXEL_2.3-T100000",
        "ROR-PRI-DUINEN_TEXEL_2.3-T10000",
        "ROR-PRI-DUINEN_TEXEL_2.3-T1000",
        "ROR-PRI-DUINEN_TEXEL_2.3-T100",
        "ROR-PRI-DUINEN_TEXEL_2.3-T10",
        "ROR-PRI-DUINEN_TEXEL_2.2-T3000",
        "ROR-PRI-DUINEN_TEXEL_2.2-T100000",
        "ROR-PRI-DUINEN_TEXEL_2.2-T10000",
        "ROR-PRI-DUINEN_TEXEL_2.2-T1000",
        "ROR-PRI-DUINEN_TEXEL_21-T10",
        "ROR-PRI-DUINEN_TEXEL_21-T100",
        "ROR-PRI-EIJERLANDSE_ZEEDIJK_1-T1000",
        "ROR-PRI-EIJERLANDSE_ZEEDIJK_1-T10000",
        "ROR-PRI-EIJERLANDSE_ZEEDIJK_1-T100000",
        "ROR-PRI-EIJERLANDSE_ZEEDIJK_1-T3000",
>>>>>>> f71b16ad
    ]

    # I have to structure better this code, the idea is that it finish everything in one go.
    # So frist: calculate damage, second csv, and the create pgn. This process needs to be done by scenario
    region_paths = get_paths(base_folder, scenario_name=None, specific_scenario=False, skip=skip)

    # calculate_depth_raster(region_paths, dem_path, OVERWRITE, EPSG, spatialResolution)
    # calculate_damage_raster(region_paths, landuse_file, cfg_file, EPSG)
    save_damage_csv(region_paths)
    create_pgn_dagame(region_paths)
# %%<|MERGE_RESOLUTION|>--- conflicted
+++ resolved
@@ -393,9 +393,6 @@
         "ROR-PRI-HONDSBOSSCHE_ZEEWERING_4-T10",
         "ROR-PRI-HONDSBOSSCHE_ZEEWERING_4-T100",
         "ROR-PRI-DURGERDAMMERDIJK_0.5-T100000",
-<<<<<<< HEAD
-        "ROR-PRI-KATWOUDERZEEDIJK_1-T100",
-=======
         "ROR-PRI-KATWOUDERZEEDIJK_1-T100000",
         "ROR-PRI-HELDERSE_ZEEWERING_1.5-T10",
         "ROR-PRI-HELDERSE_ZEEWERING_4-T10",
@@ -426,7 +423,6 @@
         "ROR-PRI-EIJERLANDSE_ZEEDIJK_1-T10000",
         "ROR-PRI-EIJERLANDSE_ZEEDIJK_1-T100000",
         "ROR-PRI-EIJERLANDSE_ZEEDIJK_1-T3000",
->>>>>>> f71b16ad
     ]
 
     # I have to structure better this code, the idea is that it finish everything in one go.
