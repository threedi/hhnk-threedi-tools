--- conflicted
+++ resolved
@@ -62,13 +62,8 @@
       - conda: https://conda.anaconda.org/conda-forge/win-64/cmarkgfm-2024.11.20-py312h4389bb4_0.conda
       - conda: https://conda.anaconda.org/conda-forge/noarch/colorama-0.4.6-pyhd8ed1ab_1.conda
       - conda: https://conda.anaconda.org/conda-forge/noarch/comm-0.2.3-pyhe01879c_0.conda
-<<<<<<< HEAD
-      - conda: https://conda.anaconda.org/conda-forge/win-64/contourpy-1.3.3-py312hf90b1b7_1.conda
-      - conda: https://conda.anaconda.org/conda-forge/win-64/coverage-7.10.4-py312h05f76fc_0.conda
-=======
       - conda: https://conda.anaconda.org/conda-forge/win-64/contourpy-1.3.3-py312hf90b1b7_2.conda
       - conda: https://conda.anaconda.org/conda-forge/win-64/coverage-7.10.6-py312h05f76fc_1.conda
->>>>>>> 06fc5cc4
       - conda: https://conda.anaconda.org/conda-forge/noarch/cpython-3.12.11-py312hd8ed1ab_0.conda
       - conda: https://conda.anaconda.org/conda-forge/win-64/cryptography-46.0.1-py312h84d000f_1.conda
       - conda: https://conda.anaconda.org/conda-forge/noarch/cycler-0.12.1-pyhd8ed1ab_1.conda
@@ -88,17 +83,10 @@
       - conda: https://conda.anaconda.org/conda-forge/noarch/email_validator-2.3.0-hd8ed1ab_0.conda
       - conda: https://conda.anaconda.org/conda-forge/noarch/et_xmlfile-2.0.0-pyhd8ed1ab_1.conda
       - conda: https://conda.anaconda.org/conda-forge/noarch/exceptiongroup-1.3.0-pyhd8ed1ab_0.conda
-<<<<<<< HEAD
-      - conda: https://conda.anaconda.org/conda-forge/noarch/executing-2.2.0-pyhd8ed1ab_0.conda
-      - conda: https://conda.anaconda.org/conda-forge/noarch/fastapi-0.116.1-h26c32bb_1.conda
-      - conda: https://conda.anaconda.org/conda-forge/noarch/fastapi-cli-0.0.8-pyhd8ed1ab_0.conda
-      - conda: https://conda.anaconda.org/conda-forge/noarch/fastapi-core-0.116.1-pyhe01879c_1.conda
-=======
       - conda: https://conda.anaconda.org/conda-forge/noarch/executing-2.2.1-pyhd8ed1ab_0.conda
       - conda: https://conda.anaconda.org/conda-forge/noarch/fastapi-0.116.2-hf7056cc_0.conda
       - conda: https://conda.anaconda.org/conda-forge/noarch/fastapi-cli-0.0.12-pyhcf101f3_0.conda
       - conda: https://conda.anaconda.org/conda-forge/noarch/fastapi-core-0.116.2-pyhcf101f3_0.conda
->>>>>>> 06fc5cc4
       - conda: https://conda.anaconda.org/conda-forge/noarch/filelock-3.19.1-pyhd8ed1ab_0.conda
       - conda: https://conda.anaconda.org/conda-forge/win-64/fiona-1.10.1-py312h6e88f47_3.conda
       - conda: https://conda.anaconda.org/conda-forge/noarch/flask-3.1.2-pyhd8ed1ab_0.conda
@@ -110,11 +98,7 @@
       - conda: https://conda.anaconda.org/conda-forge/win-64/fontconfig-2.15.0-h765892d_1.conda
       - conda: https://conda.anaconda.org/conda-forge/noarch/fonts-conda-ecosystem-1-0.tar.bz2
       - conda: https://conda.anaconda.org/conda-forge/noarch/fonts-conda-forge-1-0.tar.bz2
-<<<<<<< HEAD
-      - conda: https://conda.anaconda.org/conda-forge/win-64/fonttools-4.59.1-py312h05f76fc_0.conda
-=======
       - conda: https://conda.anaconda.org/conda-forge/win-64/fonttools-4.60.0-py312h05f76fc_0.conda
->>>>>>> 06fc5cc4
       - conda: https://conda.anaconda.org/conda-forge/noarch/fqdn-1.5.1-pyhd8ed1ab_1.conda
       - conda: https://conda.anaconda.org/conda-forge/win-64/freetype-2.14.1-h57928b3_0.conda
       - conda: https://conda.anaconda.org/conda-forge/win-64/freexl-2.0.0-hf297d47_2.conda
@@ -163,11 +147,7 @@
       - conda: https://conda.anaconda.org/conda-forge/noarch/jupyter_events-0.12.0-pyh29332c3_0.conda
       - conda: https://conda.anaconda.org/conda-forge/noarch/jupyter_server-2.17.0-pyhcf101f3_0.conda
       - conda: https://conda.anaconda.org/conda-forge/noarch/jupyter_server_terminals-0.5.3-pyhd8ed1ab_1.conda
-<<<<<<< HEAD
-      - conda: https://conda.anaconda.org/conda-forge/noarch/jupyterlab-4.4.6-pyhd8ed1ab_0.conda
-=======
       - conda: https://conda.anaconda.org/conda-forge/noarch/jupyterlab-4.4.7-pyhd8ed1ab_0.conda
->>>>>>> 06fc5cc4
       - conda: https://conda.anaconda.org/conda-forge/noarch/jupyterlab_pygments-0.3.0-pyhd8ed1ab_2.conda
       - conda: https://conda.anaconda.org/conda-forge/noarch/jupyterlab_server-2.27.3-pyhd8ed1ab_1.conda
       - conda: https://conda.anaconda.org/conda-forge/noarch/jupyterlab_widgets-3.0.15-pyhd8ed1ab_0.conda
@@ -215,11 +195,7 @@
       - conda: https://conda.anaconda.org/conda-forge/win-64/liblzma-5.8.1-h2466b09_2.conda
       - conda: https://conda.anaconda.org/conda-forge/win-64/libparquet-21.0.0-h24c48c9_4_cpu.conda
       - conda: https://conda.anaconda.org/conda-forge/win-64/libpng-1.6.50-h7351971_1.conda
-<<<<<<< HEAD
-      - conda: https://conda.anaconda.org/conda-forge/win-64/libpq-17.6-h063c6db_0.conda
-=======
       - conda: https://conda.anaconda.org/conda-forge/win-64/libpq-17.6-h063c6db_2.conda
->>>>>>> 06fc5cc4
       - conda: https://conda.anaconda.org/conda-forge/win-64/libprotobuf-6.31.1-hdcda5b4_1.conda
       - conda: https://conda.anaconda.org/conda-forge/win-64/libre2-11-2025.08.12-h0eb2380_1.conda
       - conda: https://conda.anaconda.org/conda-forge/win-64/librttopo-1.1.0-h5ff11c1_19.conda
@@ -256,11 +232,7 @@
       - conda: https://conda.anaconda.org/conda-forge/noarch/more-itertools-10.8.0-pyhd8ed1ab_0.conda
       - conda: https://conda.anaconda.org/conda-forge/win-64/msgpack-python-1.1.1-py312hf90b1b7_1.conda
       - conda: https://conda.anaconda.org/conda-forge/noarch/munkres-1.1.4-pyhd8ed1ab_1.conda
-<<<<<<< HEAD
-      - conda: https://conda.anaconda.org/conda-forge/noarch/narwhals-2.1.2-pyhe01879c_0.conda
-=======
       - conda: https://conda.anaconda.org/conda-forge/noarch/narwhals-2.5.0-pyhcf101f3_0.conda
->>>>>>> 06fc5cc4
       - conda: https://conda.anaconda.org/conda-forge/noarch/nbclient-0.10.2-pyhd8ed1ab_0.conda
       - conda: https://conda.anaconda.org/conda-forge/noarch/nbconvert-core-7.16.6-pyh29332c3_0.conda
       - conda: https://conda.anaconda.org/conda-forge/noarch/nbformat-5.10.4-pyhd8ed1ab_1.conda
@@ -343,13 +315,8 @@
       - conda: https://conda.anaconda.org/conda-forge/noarch/rioxarray-0.19.0-pyhd8ed1ab_0.conda
       - conda: https://conda.anaconda.org/conda-forge/win-64/rpds-py-0.27.1-py312hdabe01f_1.conda
       - conda: https://conda.anaconda.org/conda-forge/noarch/rtree-1.4.1-pyh11ca60a_0.conda
-<<<<<<< HEAD
-      - conda: https://conda.anaconda.org/conda-forge/win-64/ruff-0.12.9-h7fc6a25_1.conda
-      - conda: https://conda.anaconda.org/conda-forge/win-64/scikit-learn-1.7.1-py312h91ac024_0.conda
-=======
       - conda: https://conda.anaconda.org/conda-forge/win-64/ruff-0.13.1-h3e3edff_0.conda
       - conda: https://conda.anaconda.org/conda-forge/win-64/scikit-learn-1.7.2-py312h91ac024_0.conda
->>>>>>> 06fc5cc4
       - conda: https://conda.anaconda.org/conda-forge/win-64/scipy-1.13.0-py312h1f4e10d_1.conda
       - conda: https://conda.anaconda.org/conda-forge/noarch/seaborn-0.13.2-hd8ed1ab_3.conda
       - conda: https://conda.anaconda.org/conda-forge/noarch/seaborn-base-0.13.2-pyhd8ed1ab_3.conda
@@ -380,21 +347,12 @@
       - conda: https://conda.anaconda.org/conda-forge/win-64/tornado-6.5.2-py312he06e257_1.conda
       - conda: https://conda.anaconda.org/conda-forge/noarch/tqdm-4.67.1-pyhd8ed1ab_1.conda
       - conda: https://conda.anaconda.org/conda-forge/noarch/traitlets-5.14.3-pyhd8ed1ab_1.conda
-<<<<<<< HEAD
-      - conda: https://conda.anaconda.org/conda-forge/noarch/twine-6.1.0-pyh29332c3_0.conda
-      - conda: https://conda.anaconda.org/conda-forge/noarch/typer-0.16.1-pyhc167863_0.conda
-      - conda: https://conda.anaconda.org/conda-forge/noarch/typer-slim-0.16.1-pyhe01879c_0.conda
-      - conda: https://conda.anaconda.org/conda-forge/noarch/typer-slim-standard-0.16.1-h810d63d_0.conda
-      - conda: https://conda.anaconda.org/conda-forge/noarch/types-python-dateutil-2.9.0.20250809-pyhd8ed1ab_0.conda
-      - conda: https://conda.anaconda.org/conda-forge/noarch/typing-extensions-4.14.1-h4440ef1_0.conda
-=======
       - conda: https://conda.anaconda.org/conda-forge/noarch/twine-6.2.0-pyhcf101f3_0.conda
       - conda: https://conda.anaconda.org/conda-forge/noarch/typer-0.17.4-pyh66367de_0.conda
       - conda: https://conda.anaconda.org/conda-forge/noarch/typer-slim-0.17.4-pyhcf101f3_0.conda
       - conda: https://conda.anaconda.org/conda-forge/noarch/typer-slim-standard-0.17.4-h5a5fed6_0.conda
       - conda: https://conda.anaconda.org/conda-forge/noarch/types-python-dateutil-2.9.0.20250822-pyhd8ed1ab_0.conda
       - conda: https://conda.anaconda.org/conda-forge/noarch/typing-extensions-4.15.0-h396c80c_0.conda
->>>>>>> 06fc5cc4
       - conda: https://conda.anaconda.org/conda-forge/noarch/typing-inspection-0.4.1-pyhd8ed1ab_0.conda
       - conda: https://conda.anaconda.org/conda-forge/noarch/typing_extensions-4.15.0-pyhcf101f3_0.conda
       - conda: https://conda.anaconda.org/conda-forge/noarch/typing_utils-0.1.0-pyhd8ed1ab_1.conda
@@ -423,11 +381,7 @@
       - conda: https://conda.anaconda.org/conda-forge/noarch/widgetsnbextension-4.0.14-pyhd8ed1ab_0.conda
       - conda: https://conda.anaconda.org/conda-forge/noarch/win_inet_pton-1.1.0-pyh7428d3b_8.conda
       - conda: https://conda.anaconda.org/conda-forge/win-64/winpty-0.4.3-4.tar.bz2
-<<<<<<< HEAD
-      - conda: https://conda.anaconda.org/conda-forge/noarch/xarray-2025.8.0-pyhd8ed1ab_0.conda
-=======
       - conda: https://conda.anaconda.org/conda-forge/noarch/xarray-2025.9.0-pyhd8ed1ab_0.conda
->>>>>>> 06fc5cc4
       - conda: https://conda.anaconda.org/conda-forge/win-64/xerces-c-3.2.5-he0c23c2_2.conda
       - conda: https://conda.anaconda.org/conda-forge/win-64/xorg-libxau-1.0.12-h0e40799_0.conda
       - conda: https://conda.anaconda.org/conda-forge/win-64/xorg-libxdmcp-1.1.5-h0e40799_0.conda
@@ -459,13 +413,8 @@
       - pypi: https://files.pythonhosted.org/packages/45/00/dd004936e2aab10283bcc78f17b01b0f210bfbb75c5cc33ced07c84bb5f3/threedi_schema-0.300.26-py3-none-any.whl
       - pypi: https://files.pythonhosted.org/packages/af/db/70bdf58fba21f1043db3bfada43c2c15c7246c7077859429e36abc43b171/threedidepth-0.6.3-py2.py3-none-any.whl
       - pypi: https://files.pythonhosted.org/packages/a4/84/aca4601652247838c82e0eac3d04d15d25337312feb0311d731d598a4b3c/threedigrid-2.3.5-py2.py3-none-any.whl
-<<<<<<< HEAD
-      - pypi: https://files.pythonhosted.org/packages/89/17/fb589c76d149c6e6c519f73db9b03c4dffd01ebcde68feec374ea62558bd/threedigrid_builder-1.24.5-cp312-cp312-win_amd64.whl
-      - pypi: .\
-=======
       - pypi: https://files.pythonhosted.org/packages/b1/cb/31cbff1630d202139b437bdb8f2811a146a09940800d7fd69adc8bad11af/threedigrid_builder-1.24.6-cp312-cp312-win_amd64.whl
       - pypi: ./
->>>>>>> 06fc5cc4
   py39:
     channels:
     - url: https://conda.anaconda.org/conda-forge/
@@ -764,11 +713,7 @@
       - conda: https://conda.anaconda.org/conda-forge/noarch/rioxarray-0.15.0-pyhd8ed1ab_0.conda
       - conda: https://conda.anaconda.org/conda-forge/win-64/rpds-py-0.27.0-py39hcab59ba_0.conda
       - conda: https://conda.anaconda.org/conda-forge/win-64/rtree-1.0.1-py39h09fdee3_3.conda
-<<<<<<< HEAD
-      - conda: https://conda.anaconda.org/conda-forge/win-64/ruff-0.12.9-h7fc6a25_1.conda
-=======
       - conda: https://conda.anaconda.org/conda-forge/win-64/ruff-0.13.1-h3e3edff_0.conda
->>>>>>> 06fc5cc4
       - conda: https://conda.anaconda.org/conda-forge/win-64/scikit-learn-1.6.1-py39hdd013cc_0.conda
       - conda: https://conda.anaconda.org/conda-forge/win-64/scipy-1.10.1-py39hde5eda1_3.conda
       - conda: https://conda.anaconda.org/conda-forge/noarch/seaborn-0.13.2-hd8ed1ab_3.conda
@@ -843,11 +788,7 @@
       - pypi: https://files.pythonhosted.org/packages/f5/82/e83e0f74cba8bbff9c12b2dea4693adb0cf89204012da48433ebd8e8c4d8/GeoAlchemy2-0.17.1-py3-none-any.whl
       - pypi: https://files.pythonhosted.org/packages/e5/44/342c4591db50db1076b8bda86ed0ad59240e3e1da17806a4cf10a6d0e447/greenlet-3.2.4-cp39-cp39-win_amd64.whl
       - pypi: https://files.pythonhosted.org/packages/5b/f5/ac71e692aad076d50a0f5f073204346d5f5577daffd21bb4b72c485f8959/h5netcdf-1.6.4-py3-none-any.whl
-<<<<<<< HEAD
-      - pypi: git+https://github.com/hhnk/hhnk-research-tools.git?rev=main#b4f2e01c1ba407a02d24661618c4716565598c87
-=======
       - pypi: git+https://github.com/hhnk/hhnk-research-tools.git?rev=main#0db9ccd0e0b1bd719ef7a28fc0639b2fb3717587
->>>>>>> 06fc5cc4
       - pypi: https://files.pythonhosted.org/packages/ff/62/85c4c919272577931d407be5ba5d71c20f0b616d31a0befe0ae45bb79abd/imagesize-1.4.1-py2.py3-none-any.whl
       - pypi: https://files.pythonhosted.org/packages/83/60/d497a310bde3f01cb805196ac61b7ad6dc5dcf8dce66634dc34364b20b4f/lazy_loader-0.4-py3-none-any.whl
       - pypi: https://files.pythonhosted.org/packages/87/fb/99f81ac72ae23375f22b7afdb7642aba97c00a713c217124420147681a2f/mako-1.3.10-py3-none-any.whl
@@ -2125,19 +2066,11 @@
   license_family: BSD
   purls:
   - pkg:pypi/contourpy?source=hash-mapping
-<<<<<<< HEAD
-  size: 223509
-  timestamp: 1754063976976
-- conda: https://conda.anaconda.org/conda-forge/win-64/coverage-7.10.4-py312h05f76fc_0.conda
-  sha256: 7cd1280f8ced38d7523f97fe39a44dd8302d80359655d827452e76f844fa59a9
-  md5: c8f541c460e8b5168ee894419571d0d3
-=======
   size: 225375
   timestamp: 1756544999757
 - conda: https://conda.anaconda.org/conda-forge/win-64/coverage-7.10.4-py39h5769e4c_0.conda
   sha256: 9fa0d8b8500ac365c101826549a88493222d6b1accbfff081e2840860eaf6d27
   md5: 8b4598e992e590c59d6921d291463767
->>>>>>> 06fc5cc4
   depends:
   - python >=3.9,<3.10.0a0
   - python_abi 3.9.* *_cp39
@@ -2148,21 +2081,12 @@
   license: Apache-2.0
   license_family: APACHE
   purls:
-<<<<<<< HEAD
-  - pkg:pypi/coverage?source=compressed-mapping
-  size: 406876
-  timestamp: 1755493038317
-- conda: https://conda.anaconda.org/conda-forge/win-64/coverage-7.10.4-py39h5769e4c_0.conda
-  sha256: 9fa0d8b8500ac365c101826549a88493222d6b1accbfff081e2840860eaf6d27
-  md5: 8b4598e992e590c59d6921d291463767
-=======
   - pkg:pypi/coverage?source=hash-mapping
   size: 330389
   timestamp: 1755493213166
 - conda: https://conda.anaconda.org/conda-forge/win-64/coverage-7.10.6-py312h05f76fc_1.conda
   sha256: 8914bba5e99644b2976003269c87221efd6ee5ba7ad3b0a1ecf0876954116263
   md5: 040ebae03f3f666cae7cd40b95c6ef8c
->>>>>>> 06fc5cc4
   depends:
   - python >=3.12,<3.13.0a0
   - python_abi 3.12.* *_cp312
@@ -2174,13 +2098,8 @@
   license_family: APACHE
   purls:
   - pkg:pypi/coverage?source=hash-mapping
-<<<<<<< HEAD
-  size: 330389
-  timestamp: 1755493213166
-=======
   size: 405801
   timestamp: 1756930825049
->>>>>>> 06fc5cc4
 - conda: https://conda.anaconda.org/conda-forge/noarch/cpython-3.12.11-py312hd8ed1ab_0.conda
   noarch: generic
   sha256: 7e7bc8e73a2f3736444a8564cbece7216464c00f0bc38e604b0c792ff60d621a
@@ -2690,15 +2609,9 @@
   license: MIT
   license_family: MIT
   purls:
-<<<<<<< HEAD
-  - pkg:pypi/fastapi?source=hash-mapping
-  size: 79205
-  timestamp: 1752617909224
-=======
   - pkg:pypi/fastapi?source=compressed-mapping
   size: 78972
   timestamp: 1758060755059
->>>>>>> 06fc5cc4
 - conda: https://conda.anaconda.org/conda-forge/noarch/filelock-3.19.1-pyhd8ed1ab_0.conda
   sha256: 7a2497c775cc7da43b5e32fc5cf9f4e8301ca723f0eb7f808bbe01c6094a3693
   md5: 9c418d067409452b2e87e0016257da68
@@ -2874,15 +2787,9 @@
   purls: []
   size: 4102
   timestamp: 1566932280397
-<<<<<<< HEAD
-- conda: https://conda.anaconda.org/conda-forge/win-64/fonttools-4.59.1-py312h05f76fc_0.conda
-  sha256: aa34796eb45b4c8ed12263f32bbadfdb9a02535c93067963374530035d31a505
-  md5: 8994cea102b73b5bd7824e291056ebe3
-=======
 - conda: https://conda.anaconda.org/conda-forge/win-64/fonttools-4.59.1-py39h5769e4c_0.conda
   sha256: 3d9bc33497c05ff1d12aef31605e86a5ee218a3d145e2d09a2ddee242d44ae8e
   md5: bf598d0e3b8fa6e29c2e0dbd3cfb1087
->>>>>>> 06fc5cc4
   depends:
   - brotli
   - munkres
@@ -2895,21 +2802,12 @@
   license: MIT
   license_family: MIT
   purls:
-<<<<<<< HEAD
-  - pkg:pypi/fonttools?source=compressed-mapping
-  size: 2452372
-  timestamp: 1755224337313
-- conda: https://conda.anaconda.org/conda-forge/win-64/fonttools-4.59.1-py39h5769e4c_0.conda
-  sha256: 3d9bc33497c05ff1d12aef31605e86a5ee218a3d145e2d09a2ddee242d44ae8e
-  md5: bf598d0e3b8fa6e29c2e0dbd3cfb1087
-=======
   - pkg:pypi/fonttools?source=hash-mapping
   size: 1957302
   timestamp: 1755224223034
 - conda: https://conda.anaconda.org/conda-forge/win-64/fonttools-4.60.0-py312h05f76fc_0.conda
   sha256: 8ddfc7d964a16af5e5e9d2a45f18ab7baaa00eea974d6ded08fcf3cf5d8f56a1
   md5: 734028fd5e8e7f4238f35e4ece011b3a
->>>>>>> 06fc5cc4
   depends:
   - brotli
   - munkres
@@ -2923,13 +2821,8 @@
   license_family: MIT
   purls:
   - pkg:pypi/fonttools?source=hash-mapping
-<<<<<<< HEAD
-  size: 1957302
-  timestamp: 1755224223034
-=======
   size: 2477431
   timestamp: 1758132920297
->>>>>>> 06fc5cc4
 - conda: https://conda.anaconda.org/conda-forge/noarch/fqdn-1.5.1-pyhd8ed1ab_1.conda
   sha256: 2509992ec2fd38ab27c7cdb42cf6cadc566a1cc0d1021a2673475d9fa87c6276
   md5: d3549fd50d450b6d9e7dddff25dd2110
@@ -3388,15 +3281,11 @@
   purls: []
   size: 2045101
   timestamp: 1737516177829
-<<<<<<< HEAD
-- pypi: git+https://github.com/hhnk/hhnk-research-tools.git?rev=main#b4f2e01c1ba407a02d24661618c4716565598c87
-=======
 - pypi: git+https://github.com/hhnk/hhnk-research-tools.git?rev=main#0db9ccd0e0b1bd719ef7a28fc0639b2fb3717587
->>>>>>> 06fc5cc4
   name: hhnk-research-tools
   version: 2025.1.0
   requires_python: '>=3.9'
-- pypi: .\
+- pypi: ./
   name: hhnk-threedi-tools
   version: '2025.1'
   sha256: b080af4bc77268203ec64ed1478376df1c170f543f03447bc0355d21d0c0ec09
@@ -4092,15 +3981,9 @@
   - pkg:pypi/jupyterlab?source=hash-mapping
   size: 7982250
   timestamp: 1715435694295
-<<<<<<< HEAD
-- conda: https://conda.anaconda.org/conda-forge/noarch/jupyterlab-4.4.6-pyhd8ed1ab_0.conda
-  sha256: c3558f1c2a5977799ce425f1f7c8d8d1cae3408da41ec4f5c3771a21e673d465
-  md5: 70cb2903114eafc6ed5d70ca91ba6545
-=======
 - conda: https://conda.anaconda.org/conda-forge/noarch/jupyterlab-4.4.7-pyhd8ed1ab_0.conda
   sha256: 042bdb981ad5394530bee8329a10c76b9e17c12651d15a885d68e2cbbfef6869
   md5: 460d51bb21b7a4c4b6e100c824405fbb
->>>>>>> 06fc5cc4
   depends:
   - async-lru >=1.0.0
   - httpx >=0.25.0,<1
@@ -4121,15 +4004,9 @@
   license: BSD-3-Clause
   license_family: BSD
   purls:
-<<<<<<< HEAD
-  - pkg:pypi/jupyterlab?source=compressed-mapping
-  size: 8408461
-  timestamp: 1755263247917
-=======
   - pkg:pypi/jupyterlab?source=hash-mapping
   size: 8479512
   timestamp: 1756911706349
->>>>>>> 06fc5cc4
 - conda: https://conda.anaconda.org/conda-forge/noarch/jupyterlab_pygments-0.3.0-pyhd8ed1ab_2.conda
   sha256: dc24b900742fdaf1e077d9a3458fd865711de80bca95fe3c6d46610c532c6ef0
   md5: fd312693df06da3578383232528c468d
@@ -5357,19 +5234,11 @@
   - vc14_runtime >=14.44.35208
   license: PostgreSQL
   purls: []
-<<<<<<< HEAD
-  size: 3623860
-  timestamp: 1755186372826
-- conda: https://conda.anaconda.org/conda-forge/win-64/libpq-17.6-h063c6db_0.conda
-  sha256: b9156ea648d7fd7a91df8c99f501466ac2b8a88d39e23d06c5f2e960fc79bcdd
-  md5: aae088925cd39fb8507c555ac23b2ef3
-=======
   size: 3588426
   timestamp: 1756306520877
 - conda: https://conda.anaconda.org/conda-forge/win-64/libpq-17.6-h063c6db_2.conda
   sha256: 15bca9a3374744ff30c06573454ac3e6464841a6cd2c21eca54e255ac53cf840
   md5: fbb841e74dcced31ac2bb0ac467d92ed
->>>>>>> 06fc5cc4
   depends:
   - icu >=75.1,<76.0a0
   - krb5 >=1.21.3,<1.22.0a0
@@ -5379,13 +5248,8 @@
   - vc14_runtime >=14.44.35208
   license: PostgreSQL
   purls: []
-<<<<<<< HEAD
-  size: 3948904
-  timestamp: 1755258140483
-=======
   size: 3909093
   timestamp: 1757976770646
->>>>>>> 06fc5cc4
 - conda: https://conda.anaconda.org/conda-forge/win-64/libprotobuf-4.25.3-h47a098d_1.conda
   sha256: 6412e1b25d14187a4a9ccd62c27fb163621aa4c4dd5f8e97e2aaabed5e61598e
   md5: 2ab67bf04b060ed5af5bc6999f1d6b31
@@ -6286,15 +6150,9 @@
   - pkg:pypi/munkres?source=hash-mapping
   size: 15851
   timestamp: 1749895533014
-<<<<<<< HEAD
-- conda: https://conda.anaconda.org/conda-forge/noarch/narwhals-2.1.2-pyhe01879c_0.conda
-  sha256: 54c58f45029b79a1fec25dc6f6179879afa4dddb73e5c38c85e574f66bb1d930
-  md5: 90d3b6c75c144e8c461b846410d7c0bf
-=======
 - conda: https://conda.anaconda.org/conda-forge/noarch/narwhals-2.5.0-pyhcf101f3_0.conda
   sha256: a82b09ed2f505617f3743a5703ce25c0abc845afc58588572ea5f83bf08467c7
   md5: c64dc3b3e0c804e0f1213abd46c1705d
->>>>>>> 06fc5cc4
   depends:
   - python >=3.10
   - python
@@ -6302,13 +6160,8 @@
   license_family: MIT
   purls:
   - pkg:pypi/narwhals?source=hash-mapping
-<<<<<<< HEAD
-  size: 243121
-  timestamp: 1755254908603
-=======
   size: 253309
   timestamp: 1757782706200
->>>>>>> 06fc5cc4
 - conda: https://conda.anaconda.org/conda-forge/noarch/nbclient-0.10.2-pyhd8ed1ab_0.conda
   sha256: a20cff739d66c2f89f413e4ba4c6f6b59c50d5c30b5f0d840c13e8c9c2df9135
   md5: 6bb0d77277061742744176ab555b723c
@@ -8253,17 +8106,10 @@
   - pkg:pypi/rtree?source=hash-mapping
   size: 49630
   timestamp: 1695410760342
-<<<<<<< HEAD
-- conda: https://conda.anaconda.org/conda-forge/win-64/ruff-0.12.9-h7fc6a25_1.conda
-  noarch: python
-  sha256: 6f087211b828be54775401381547da567afb1654d15c49848c7a06448fde9c63
-  md5: b7f1190cd3d402ca280fce253c67480e
-=======
 - conda: https://conda.anaconda.org/conda-forge/win-64/ruff-0.13.1-h3e3edff_0.conda
   noarch: python
   sha256: b82c273bb07ab63c077ec6f8d635f9793ce9408439124cc19476a56ad3732566
   md5: e4ac5b2ae4f06d8d3baf8d828993f8d5
->>>>>>> 06fc5cc4
   depends:
   - python
   - vc >=14.3,<15
@@ -8273,13 +8119,8 @@
   license_family: MIT
   purls:
   - pkg:pypi/ruff?source=compressed-mapping
-<<<<<<< HEAD
-  size: 10838150
-  timestamp: 1755273919445
-=======
   size: 11240646
   timestamp: 1758258641827
->>>>>>> 06fc5cc4
 - conda: https://conda.anaconda.org/conda-forge/win-64/scikit-learn-1.6.1-py39hdd013cc_0.conda
   sha256: 39ec054145166ae50dba181eae30f88445b78f2421411b30647a2f7bafea7630
   md5: 362b25f30609fbb2a1a299c757c3172d
@@ -9317,16 +9158,6 @@
   license_family: APACHE
   purls:
   - pkg:pypi/twine?source=hash-mapping
-<<<<<<< HEAD
-  size: 40401
-  timestamp: 1737553658703
-- conda: https://conda.anaconda.org/conda-forge/noarch/typer-0.16.1-pyhc167863_0.conda
-  sha256: 9b86ae360cb0ee5d3aed5eaa3003d946f868b1b0f72afb2db297e97991f2cd12
-  md5: d1a93f6a8a848176099d3605c4101f31
-  depends:
-  - typer-slim-standard ==0.16.1 h810d63d_0
-  - python >=3.9
-=======
   size: 42488
   timestamp: 1757013705407
 - conda: https://conda.anaconda.org/conda-forge/noarch/typer-0.17.4-pyh66367de_0.conda
@@ -9335,49 +9166,29 @@
   depends:
   - typer-slim-standard ==0.17.4 h5a5fed6_0
   - python >=3.10
->>>>>>> 06fc5cc4
   - python
   license: MIT
+  license_family: MIT
   purls:
   - pkg:pypi/typer?source=compressed-mapping
-<<<<<<< HEAD
-  size: 77346
-  timestamp: 1755547637982
-- conda: https://conda.anaconda.org/conda-forge/noarch/typer-slim-0.16.1-pyhe01879c_0.conda
-  sha256: 4c7cf1427a03d67bbdb2b09aa2fad352dc7cede01fddd510828281064a9accbc
-  md5: 24db73f88ea930dc00234434f6aeddc6
-=======
   size: 78074
   timestamp: 1757168264348
 - conda: https://conda.anaconda.org/conda-forge/noarch/typer-slim-0.17.4-pyhcf101f3_0.conda
   sha256: 450d664ad4469548814141b946aa92301bb642061576cd78035b78e606b8a8c7
   md5: 3494e3e04b11c8e42526dd50b44b1fdc
->>>>>>> 06fc5cc4
   depends:
   - python >=3.10
   - click >=8.0.0
   - typing_extensions >=3.7.4.3
   - python
   constrains:
-<<<<<<< HEAD
-  - typer 0.16.1.*
-=======
   - typer 0.17.4.*
->>>>>>> 06fc5cc4
   - rich >=10.11.0
   - shellingham >=1.3.0
   license: MIT
+  license_family: MIT
   purls:
   - pkg:pypi/typer-slim?source=compressed-mapping
-<<<<<<< HEAD
-  size: 46871
-  timestamp: 1755547637982
-- conda: https://conda.anaconda.org/conda-forge/noarch/typer-slim-standard-0.16.1-h810d63d_0.conda
-  sha256: 3ffef676f99f9943f5a8c045c7ba9260966321cd6c9a7aba0114ca33c5995747
-  md5: a17c34ff6b5095b9366270064be17102
-  depends:
-  - typer-slim ==0.16.1 pyhe01879c_0
-=======
   size: 47043
   timestamp: 1757168264348
 - conda: https://conda.anaconda.org/conda-forge/noarch/typer-slim-standard-0.17.4-h5a5fed6_0.conda
@@ -9385,18 +9196,13 @@
   md5: 18a4ecbfba33431e5a68379515e23934
   depends:
   - typer-slim ==0.17.4 pyhcf101f3_0
->>>>>>> 06fc5cc4
   - rich
   - shellingham
   license: MIT
-  purls: []
-<<<<<<< HEAD
-  size: 5291
-  timestamp: 1755547637982
-=======
+  license_family: MIT
+  purls: []
   size: 5297
   timestamp: 1757168264348
->>>>>>> 06fc5cc4
 - conda: https://conda.anaconda.org/conda-forge/noarch/types-python-dateutil-2.9.0.20250809-pyhd8ed1ab_0.conda
   sha256: e54a82e474f4f4b6988c6c7186e5def628c840fca81f5d103e9f78f01d5fead1
   md5: 63a644e158c4f8eeca0d1290ac25e0cc
@@ -9857,49 +9663,15 @@
   - pkg:pypi/xarray?source=hash-mapping
   size: 765419
   timestamp: 1711742257463
-<<<<<<< HEAD
-- conda: https://conda.anaconda.org/conda-forge/noarch/xarray-2025.8.0-pyhd8ed1ab_0.conda
-  sha256: 91c476aab9f878a243b4edb31a3cf6c7bb4e873ff537315f475769b890bbbb29
-  md5: a7b1b2ffdbf18922945874ccbe1420aa
-=======
 - conda: https://conda.anaconda.org/conda-forge/noarch/xarray-2025.9.0-pyhd8ed1ab_0.conda
   sha256: ae5a7db3b457caacc5da3e47650ea2dc597b769787669b29bd68cb9d1822046c
   md5: ebd60e8b77a2fc77a8d86892705ea245
->>>>>>> 06fc5cc4
   depends:
   - numpy >=1.26
   - packaging >=24.1
   - pandas >=2.2
   - python >=3.11
   constrains:
-<<<<<<< HEAD
-  - flox >=0.9
-  - toolz >=0.12
-  - h5netcdf >=1.3
-  - dask-core >=2024.6
-  - iris >=3.9
-  - bottleneck >=1.4
-  - hdf5 >=1.14
-  - h5py >=3.11
-  - cftime >=1.6
-  - cartopy >=0.23
-  - pint >=0.24
-  - sparse >=0.15
-  - nc-time-axis >=1.4
-  - matplotlib-base >=3.8
-  - seaborn-base >=0.13
-  - distributed >=2024.6
-  - netcdf4 >=1.6.0
-  - zarr >=2.18
-  - scipy >=1.13
-  - numba >=0.60
-  license: Apache-2.0
-  license_family: APACHE
-  purls:
-  - pkg:pypi/xarray?source=compressed-mapping
-  size: 894173
-  timestamp: 1755208520958
-=======
   - iris >=3.9
   - numba >=0.60
   - nc-time-axis >=1.4
@@ -9926,7 +9698,6 @@
   - pkg:pypi/xarray?source=hash-mapping
   size: 898587
   timestamp: 1756981236899
->>>>>>> 06fc5cc4
 - conda: https://conda.anaconda.org/conda-forge/win-64/xerces-c-3.2.5-he0c23c2_2.conda
   sha256: 759ae22a0a221dc1c0ba39684b0dcf696aab4132478e17e56a0366ded519e54e
   md5: 82b6eac3c198271e98b48d52d79726d8
