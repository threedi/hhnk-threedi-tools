import os
from pathlib import Path
from ..variables.types import file_types_dict, GPKG, CSV
from ..variables.definitions import GPKG_DRIVER
from ..variables.default_variables import DEF_DELIMITER, DEF_ENCODING
from ...gui.errors.os_error import handle_os_error

def ensure_file_path(filepath):
    try:
        path = Path(filepath)
        path.parent.mkdir(parents=True, exist_ok=True)
    except Exception as e:
        raise e from None

def gdf_write_to_geopackage(gdf, path, filename, driver=GPKG_DRIVER, index=False):
    ext = file_types_dict[GPKG]
    filepath = os.path.join(path, filename + ext)
    try:
        if os.path.exists(filepath):
            os.remove(filepath)
        if not gdf.empty:
            ensure_file_path(filepath)
            gdf.to_file(filepath,
                        layer=filename,
                        driver=driver,
                        index=index)
<<<<<<< HEAD
    # except OSError as e:
    #     pass
=======
            return filepath
        return None
    except OSError as e:
        if handle_os_error(filepath):
            gdf_write_to_csv(gdf, path, filename, driver, index)
        else:
            raise e from None
>>>>>>> ae5e3a35
    except Exception as e:
        raise e from None

def gdf_write_to_csv(gdf, path, filename, mode='w', cols=None, index=False):
    ext = file_types_dict[CSV]
    filepath = os.path.join(path, filename + ext)
    try:
        ensure_file_path(filename)
        if os.path.exists(filepath):
            os.remove(filepath)
        if not gdf.empty:
            ensure_file_path(filepath)
            gdf.to_csv(filepath,
                       sep=DEF_DELIMITER,
                       encoding=DEF_ENCODING,
                       columns=cols,
                       mode=mode,
                       index=index)
<<<<<<< HEAD
    # except OSError as e:
    #     pass
=======
            return filepath
        else:
            return None
    except OSError as e:
        if handle_os_error(filepath):
            gdf_write_to_csv(gdf, path, filename, mode, cols, index)
        else:
            raise e from None
>>>>>>> ae5e3a35
    except Exception as e:
        raise e from None
<|MERGE_RESOLUTION|>--- conflicted
+++ resolved
@@ -1,71 +1,61 @@
-import os
-from pathlib import Path
-from ..variables.types import file_types_dict, GPKG, CSV
-from ..variables.definitions import GPKG_DRIVER
-from ..variables.default_variables import DEF_DELIMITER, DEF_ENCODING
-from ...gui.errors.os_error import handle_os_error
-
-def ensure_file_path(filepath):
-    try:
-        path = Path(filepath)
-        path.parent.mkdir(parents=True, exist_ok=True)
-    except Exception as e:
-        raise e from None
-
-def gdf_write_to_geopackage(gdf, path, filename, driver=GPKG_DRIVER, index=False):
-    ext = file_types_dict[GPKG]
-    filepath = os.path.join(path, filename + ext)
-    try:
-        if os.path.exists(filepath):
-            os.remove(filepath)
-        if not gdf.empty:
-            ensure_file_path(filepath)
-            gdf.to_file(filepath,
-                        layer=filename,
-                        driver=driver,
-                        index=index)
-<<<<<<< HEAD
-    # except OSError as e:
-    #     pass
-=======
-            return filepath
-        return None
-    except OSError as e:
-        if handle_os_error(filepath):
-            gdf_write_to_csv(gdf, path, filename, driver, index)
-        else:
-            raise e from None
->>>>>>> ae5e3a35
-    except Exception as e:
-        raise e from None
-
-def gdf_write_to_csv(gdf, path, filename, mode='w', cols=None, index=False):
-    ext = file_types_dict[CSV]
-    filepath = os.path.join(path, filename + ext)
-    try:
-        ensure_file_path(filename)
-        if os.path.exists(filepath):
-            os.remove(filepath)
-        if not gdf.empty:
-            ensure_file_path(filepath)
-            gdf.to_csv(filepath,
-                       sep=DEF_DELIMITER,
-                       encoding=DEF_ENCODING,
-                       columns=cols,
-                       mode=mode,
-                       index=index)
-<<<<<<< HEAD
-    # except OSError as e:
-    #     pass
-=======
-            return filepath
-        else:
-            return None
-    except OSError as e:
-        if handle_os_error(filepath):
-            gdf_write_to_csv(gdf, path, filename, mode, cols, index)
-        else:
-            raise e from None
->>>>>>> ae5e3a35
-    except Exception as e:
-        raise e from None
+import os
+from pathlib import Path
+from ..variables.types import file_types_dict, GPKG, CSV
+from ..variables.definitions import GPKG_DRIVER
+from ..variables.default_variables import DEF_DELIMITER, DEF_ENCODING
+from ...gui.errors.os_error import handle_os_error
+
+def ensure_file_path(filepath):
+    try:
+        path = Path(filepath)
+        path.parent.mkdir(parents=True, exist_ok=True)
+    except Exception as e:
+        raise e from None
+
+def gdf_write_to_geopackage(gdf, path, filename, driver=GPKG_DRIVER, index=False):
+    ext = file_types_dict[GPKG]
+    filepath = os.path.join(path, filename + ext)
+    try:
+        if os.path.exists(filepath):
+            os.remove(filepath)
+        if not gdf.empty:
+            ensure_file_path(filepath)
+            gdf.to_file(filepath,
+                        layer=filename,
+                        driver=driver,
+                        index=index)
+            return filepath
+        return None
+    except OSError as e:
+        if handle_os_error(filepath):
+            gdf_write_to_csv(gdf, path, filename, driver, index)
+        else:
+            raise e from None
+    except Exception as e:
+        raise e from None
+
+def gdf_write_to_csv(gdf, path, filename, mode='w', cols=None, index=False):
+    ext = file_types_dict[CSV]
+    filepath = os.path.join(path, filename + ext)
+    try:
+        ensure_file_path(filename)
+        if os.path.exists(filepath):
+            os.remove(filepath)
+        if not gdf.empty:
+            ensure_file_path(filepath)
+            gdf.to_csv(filepath,
+                       sep=DEF_DELIMITER,
+                       encoding=DEF_ENCODING,
+                       columns=cols,
+                       mode=mode,
+                       index=index)
+            return filepath
+        else:
+            return None
+    except OSError as e:
+        if handle_os_error(filepath):
+            gdf_write_to_csv(gdf, path, filename, mode, cols, index)
+        else:
+            raise e from None
+    except Exception as e:
+        raise e from None