# %%
import shutil
from pathlib import Path

import hhnk_research_tools as hrt

from hhnk_threedi_tools.core.folders import Folders

TEST_DIRECTORY = Path(__file__).parent.absolute() / "data"

PATH_TEST_MODEL = TEST_DIRECTORY / "model_test"


TEMP_DIR = hrt.Folder(TEST_DIRECTORY / r"temp", create=True)

TEMP_DIR.unlink_contents()
TEMP_DIR = TEMP_DIR.path
for i in TEMP_DIR.iterdir():
    if i.is_dir:
<<<<<<< HEAD
        cont=False
        for dirname in ["batch_test", "test_project_", "storage_"]:
            if dirname in str(i):
                cont=True
=======
        cont = False
        for rmdir in ["batch_test", "test_project", "tmp_rasters", "temp_"]:
            if rmdir in str(i):
                cont = True
>>>>>>> 513a676a

        if cont:
            try:
                shutil.rmtree(i)
            except:
                pass

FOLDER_TEST = Folders(PATH_TEST_MODEL)

PATH_NEW_FOLDER = TEMP_DIR / f"test_project_{hrt.get_uuid()}"
FOLDER_NEW = Folders(PATH_NEW_FOLDER)<|MERGE_RESOLUTION|>--- conflicted
+++ resolved
@@ -17,17 +17,10 @@
 TEMP_DIR = TEMP_DIR.path
 for i in TEMP_DIR.iterdir():
     if i.is_dir:
-<<<<<<< HEAD
-        cont=False
-        for dirname in ["batch_test", "test_project_", "storage_"]:
-            if dirname in str(i):
-                cont=True
-=======
         cont = False
-        for rmdir in ["batch_test", "test_project", "tmp_rasters", "temp_"]:
+        for rmdir in ["batch_test", "test_project", "tmp_rasters", "temp_", "storage_"]:
             if rmdir in str(i):
                 cont = True
->>>>>>> 513a676a
 
         if cont:
             try:
