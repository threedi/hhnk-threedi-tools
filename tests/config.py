# %%
import shutil
from pathlib import Path

import hhnk_research_tools as hrt

from hhnk_threedi_tools.core.folders import Folders

TEST_DIRECTORY = Path(__file__).parent.absolute() / "data"

PATH_TEST_MODEL = TEST_DIRECTORY / "model_test"


TEMP_DIR = hrt.Folder(TEST_DIRECTORY / r"temp", create=True)

TEMP_DIR.unlink_contents()
TEMP_DIR = TEMP_DIR.path
for i in TEMP_DIR.iterdir():
    if i.is_dir:
<<<<<<< HEAD
        cont = False
        for rmdir in ["batch_test", "test_project", "tmp_rasters", "temp_", "storage_"]:
            if rmdir in str(i):
                cont = True
=======
        cont=False
        if "batch_test" in str(i):
            cont=True
        if "test_project_" in str(i):
            cont=True
>>>>>>> c9a82ec5

        if cont:
            try:
                shutil.rmtree(i)
            except:
                pass

FOLDER_TEST = Folders(PATH_TEST_MODEL)

PATH_NEW_FOLDER = TEMP_DIR / f"test_project_{hrt.current_time(date=True)}"
FOLDER_NEW = Folders(PATH_NEW_FOLDER)<|MERGE_RESOLUTION|>--- conflicted
+++ resolved
@@ -17,18 +17,11 @@
 TEMP_DIR = TEMP_DIR.path
 for i in TEMP_DIR.iterdir():
     if i.is_dir:
-<<<<<<< HEAD
         cont = False
-        for rmdir in ["batch_test", "test_project", "tmp_rasters", "temp_", "storage_"]:
-            if rmdir in str(i):
-                cont = True
-=======
-        cont=False
         if "batch_test" in str(i):
-            cont=True
+            cont = True
         if "test_project_" in str(i):
-            cont=True
->>>>>>> c9a82ec5
+            cont = True
 
         if cont:
             try:
