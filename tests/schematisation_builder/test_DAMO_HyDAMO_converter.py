--- conflicted
+++ resolved
@@ -1,10 +1,13 @@
 # %%
+
+import sys
 
 import sys
 
 import geopandas as gpd
 import hhnk_research_tools as hrt
 import numpy as np
+import pytest
 import pytest
 
 from hhnk_threedi_tools.core.schematisation_builder.DAMO_HyDAMO_converter import DAMO_to_HyDAMO_Converter
@@ -16,6 +19,7 @@
 
 
 @pytest.mark.skipif(sys.version_info < (3, 12), reason="Requires Python 3.12 or higher")
+@pytest.mark.skipif(sys.version_info < (3, 12), reason="Requires Python 3.12 or higher")
 def test_DAMO_HyDAMO_converter():
     """
     - If domain values in DAMO are converted to descriptive values in HyDAMO
@@ -25,7 +29,6 @@
     objectid = 356339
 
     damo_file_path = TEST_DIRECTORY / "schematisation_builder" / "DAMO.gpkg"
-<<<<<<< HEAD
     DAMO_hydroobject_gdf = gpd.read_file(damo_file_path, layer="HYDROOBJECT")
     DAMO_hydroobject_gdf = DAMO_hydroobject_gdf[DAMO_hydroobject_gdf["objectid"] == objectid]
 
@@ -74,6 +77,7 @@
         hydamo_file_path=hydamo_file_path_2,
         overwrite=False,
         convert_domain_values=False,
+        convert_domain_values=False,
     )
     converter.run()
 
@@ -87,71 +91,6 @@
         f"Expected both values to be 1, but got "
         f"DAMO: {DAMO_hydroobject_gdf['categorieoppwaterlichaamcode'].values[0]}, "
         f"HyDAMO: {HyDAMO_hydroobject_gdf['categorieoppwaterlichaamcode'].values[0]}"
-=======
-    DAMO_hydroobject_gdf = gpd.read_file(damo_file_path, layer=LAYERS[0])
-    assert DAMO_hydroobject_gdf["categorieoppwaterlichaam"].apply(lambda x: isinstance(x, (int, np.integer))).all()
-    DAMO_hydroobject_gdf = DAMO_hydroobject_gdf[DAMO_hydroobject_gdf["objectid"] == 448639]
-
-    ### Outcommented code to test HyDAMO conversion with convert_domain_values set to True
-    # hydamo_file_path = temp_dir_out / f"HyDAMO_{hrt.current_time(date=True)}.gpkg"
-
-    # converter = DAMO_to_HyDAMO_Converter(
-    #     damo_file_path=damo_file_path,
-    #     hydamo_file_path=hydamo_file_path,
-    #     layers=LAYERS,
-    #     overwrite=False,
-    # )
-    # converter.run()
-
-    # # Check if HyDAMO.gpkg is created
-    # assert hydamo_file_path.exists()
-
-    # HyDAMO_hydroobject_gdf = gpd.read_file(hydamo_file_path, layer=LAYERS[0])
-
-    # # Check if the column NEN3610id is added to the layer
-    # assert "NEN3610id" in HyDAMO_hydroobject_gdf.columns
-
-    # # Check if fields have proper field types
-    # assert HyDAMO_hydroobject_gdf["categorieoppwaterlichaam"].apply(lambda x: isinstance(x, str)).all()
-
-    # # Filter DAMO and HyDAMO on column objectid value 448639
-    # # Check if the value for column categorieoppwaterlichaam is converted to a descriptive value
-    # # In DAMO the value is 1, in HyDAMO the value is 'primair'
-    # HyDAMO_hydroobject_gdf = HyDAMO_hydroobject_gdf[HyDAMO_hydroobject_gdf["objectid"] == 448639]
-
-    # assert (
-    #     DAMO_hydroobject_gdf["categorieoppwaterlichaam"].values[0] == 1
-    #     and HyDAMO_hydroobject_gdf["categorieoppwaterlichaam"].values[0] == "primair"
-    # ), (
-    #     f"Expected DAMO value to be 1 and HyDAMO value to be 'primair', but got "
-    #     f"DAMO: {DAMO_hydroobject_gdf['categorieoppwaterlichaam'].values[0]}, "
-    #     f"HyDAMO: {HyDAMO_hydroobject_gdf['categorieoppwaterlichaam'].values[0]}"
-    # )
-
-    # New hydamo file path for the next test
-    hydamo_file_path_2 = temp_dir_out / f"HyDAMO_{hrt.current_time(date=True)}_no_convert.gpkg"
-
-    ### Test if it works with convert_domain_values set to False
-    converter = DAMO_to_HyDAMO_Converter(
-        damo_file_path=damo_file_path,
-        hydamo_file_path=hydamo_file_path_2,
-        layers=LAYERS,
-        overwrite=False,
-        convert_domain_values=False,
-    )
-    converter.run()
-
-    # Check if the value for column categorieoppwaterlichaam is not converted to a descriptive value
-    # In DAMO the value is 1, in HyDAMO the value is still 1, but string type
-    HyDAMO_hydroobject_gdf = gpd.read_file(hydamo_file_path_2, layer=LAYERS[0])
-    HyDAMO_hydroobject_gdf = HyDAMO_hydroobject_gdf[HyDAMO_hydroobject_gdf["objectid"] == 448639]
-    assert DAMO_hydroobject_gdf["categorieoppwaterlichaam"].values[0] == 1 and HyDAMO_hydroobject_gdf[
-        "categorieoppwaterlichaam"
-    ].values[0] == str(1), (
-        f"Expected both values to be 1, but got "
-        f"DAMO: {DAMO_hydroobject_gdf['categorieoppwaterlichaam'].values[0]}, "
-        f"HyDAMO: {HyDAMO_hydroobject_gdf['categorieoppwaterlichaam'].values[0]}"
->>>>>>> 75437a99
     )
 
 
