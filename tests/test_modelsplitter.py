--- conflicted
+++ resolved
@@ -19,15 +19,9 @@
         shutil.copytree(FOLDER_TEST.model.schema_base.base, 
                         FOLDER_NEW.model.schema_base.base, 
                         dirs_exist_ok=True)
-<<<<<<< HEAD
         shutil.copy(FOLDER_TEST.model.settings.base, FOLDER_NEW.model.settings.base)
         shutil.copy(FOLDER_TEST.model.settings_default.base, FOLDER_NEW.model.settings_default.base)
-        self.folder=FOLDER_TEST
-=======
-        shutil.copy(FOLDER_TEST.model.settings.path, FOLDER_NEW.model.settings.path)
-        shutil.copy(FOLDER_TEST.model.settings_default.path, FOLDER_NEW.model.settings_default.path)
-        shutil.copy(FOLDER_TEST.model.model_sql.path, FOLDER_NEW.model.model_sql.path)
->>>>>>> 0d9a8a06
+        shutil.copy(FOLDER_TEST.model.model_sql.base, FOLDER_NEW.model.model_sql.base)
         spl = ModelSchematisations(folder=FOLDER_NEW)
         return spl
     
