# %%
# First-party imports
import geopandas as gpd

# Local imports
import hhnk_research_tools as hrt

# from hhnk_threedi_tools.core.result_rasters.netcdf_to_gridgpkg import BankLevelTest
import pandas as pd

# pd.options.mode.chained_assignment = 'raise' #catch SettingWithCopyWarning
import pytest

from hhnk_threedi_tools.core.result_rasters.calculate_raster import BaseCalculatorGPKG
from tests.config import FOLDER_TEST, TEMP_DIR, TEST_DIRECTORY

TEST_RESULT_DIR = TEST_DIRECTORY / r"test_result_rasters"


class TestBaseCalculatorGPKG:
    @pytest.fixture(scope="class")
    def grid_gdf(self):
        return gpd.read_file(TEST_RESULT_DIR / "grid_corr_tiny.gpkg", driver="GPKG")

    @pytest.fixture(scope="class")
    def basecalc(self, grid_gdf):
        calculator_kwargs = {
            "dem_path": TEST_RESULT_DIR / "dem_tiny.tif",
            "grid_gdf": grid_gdf,
            "wlvl_column": "wlvl_max_replaced",
        }
        with BaseCalculatorGPKG(**calculator_kwargs) as basecalc:
            return basecalc

    def test_wlvl(self, basecalc):
        output_file = hrt.Folder(TEMP_DIR).full_path(f"wlvl_corr_{hrt.get_uuid()}.tif")
        basecalc.run(output_file=output_file.path, mode="MODE_WLVL", overwrite=True)

        assert output_file.sum() == 43.918495178222656

    def test_wdepth(self, basecalc):
        output_file = hrt.Folder(TEMP_DIR).full_path(f"wdepth_corr_{hrt.get_uuid()}.tif")
        basecalc.run(output_file=output_file.path, mode="MODE_WDEPTH", overwrite=True)
        assert output_file.sum() == 5.868329048156738


# %%
if __name__ == "__main__":
    import inspect

    selftest = TestBaseCalculatorGPKG()
    basecalc = selftest.basecalc(selftest.grid_gdf())
    # self = selftest.bl_test
    # Run all testfunctions
    for i in dir(selftest):
        if i.startswith("test_") and hasattr(inspect.getattr_static(selftest, i), "__call__"):
            print(i)
            getattr(selftest, i)(basecalc)
<<<<<<< HEAD
# %%
from hhnk_threedi_tools import Folders
from hhnk_threedi_tools.core.result_rasters.calculate_raster import BaseCalculatorGPKG
from tests.config import FOLDER_TEST

folders = Folders(FOLDER_TEST)

basecalc = BaseCalculatorGPKG.from_folders(folders, None, None)

=======
>>>>>>> cb65371a
# %%<|MERGE_RESOLUTION|>--- conflicted
+++ resolved
@@ -56,16 +56,4 @@
         if i.startswith("test_") and hasattr(inspect.getattr_static(selftest, i), "__call__"):
             print(i)
             getattr(selftest, i)(basecalc)
-<<<<<<< HEAD
-# %%
-from hhnk_threedi_tools import Folders
-from hhnk_threedi_tools.core.result_rasters.calculate_raster import BaseCalculatorGPKG
-from tests.config import FOLDER_TEST
-
-folders = Folders(FOLDER_TEST)
-
-basecalc = BaseCalculatorGPKG.from_folders(folders, None, None)
-
-=======
->>>>>>> cb65371a
 # %%