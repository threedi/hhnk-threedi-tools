# %%
# First-party imports
import shutil

import hhnk_research_tools as hrt
import pandas as pd
import pytest

# Local imports
from hhnk_threedi_tools.core.climate_scenarios.klimaatsommen_prep import (
    KlimaatsommenPrep,
)
from hhnk_threedi_tools.core.folder_helpers import ClimateResult
<<<<<<< HEAD
from hhnk_threedi_tools.core.folders import Folders
from tests.config import FOLDER_TEST, TEMP_DIR, TEST_DIRECTORY


def test_klimaatsommenprep_verify():
    """Raises because not all 18 scenarios downloaded"""
    with pytest.raises(Exception):
        klimaatsommenprep = KlimaatsommenPrep(
            folder=FOLDER_TEST,
            batch_name="batch_test",
            cfg_file="cfg_lizard.cfg",
            landuse_file=FOLDER_TEST.model.schema_base.rasters.landuse,
            verify=True,
=======
import hhnk_research_tools as hrt

import hhnk_threedi_tools.core.climate_scenarios.klimaatsommen_main as klimaatsommen_main

if __name__ == "__main__":
    import importlib
    importlib.reload(klimaatsommen_main)

from tests.config import FOLDER_TEST, PATH_NEW_FOLDER, TEMP_DIR, TEST_DIRECTORY

class TestKlimaatsommen:

    # @pytest.fixture(scope="class")
    def folder_new(self):
        """Copy folder structure and sqlite and then run splitter so we 
        get the correct sqlite (with errors) to run tests on."""
        FOLDER_NEW = Folders(PATH_NEW_FOLDER, create=True)
        
        shutil.copytree(src=FOLDER_TEST.source_data.path,
                dst=FOLDER_NEW.source_data.path,
                dirs_exist_ok=True)
        shutil.copytree(FOLDER_TEST.model.schema_base.path, 
                FOLDER_NEW.model.schema_base.path, 
                dirs_exist_ok=True)
        # shutil.copy(FOLDER_TEST.model.settings.path, FOLDER_NEW.model.settings.path)
        # shutil.copy(FOLDER_TEST.model.settings_default.path, FOLDER_NEW.model.settings_default.path)
        # shutil.copy(FOLDER_TEST.model.model_sql.path, FOLDER_NEW.model.model_sql.path)
        # self.folder=FOLDER_TEST
                
        #Rebase the batch_fd so it will always create all output.
        batch_test_orig = FOLDER_TEST.threedi_results.batch["batch_test"]
        batch_test_new = FOLDER_NEW.threedi_results.batch["batch_test"]
        shutil.copytree(src=batch_test_orig.downloads.path,
                dst=batch_test_new.downloads.path,
                dirs_exist_ok=True)
        
        #Maskerkaart requires bui_GHG_T1000
        for bui in ["blok", "piek"]:
            shutil.copytree(src=batch_test_orig.downloads.piek_glg_T10.netcdf.path,
                    dst=getattr(batch_test_new.downloads, f"{bui}_ghg_T1000").netcdf.path,
                    dirs_exist_ok=True)
                    
        #Folder opnieuw init omdat er bepaalde bestanden de eerste keer niet bestonden
        FOLDER_NEW = Folders(PATH_NEW_FOLDER)
        return FOLDER_NEW
    

    # @pytest.fixture(scope="class")
    def klimaatsommen(self, folder_new):
        klimaatsommen = klimaatsommen_main.KlimaatsommenMain(folder_new, testing=True) 
    
        klimaatsommen.widgets.batch_folder_box.value = klimaatsommen.widgets.batch_folder_box.options[1]
        klimaatsommen.widgets.precipitation_zone_box.value = klimaatsommen.widgets.precipitation_zone_box.options[1]
        return klimaatsommen

    def test_klimaatsommenprep_verify():
        """Raises because not all 18 scenarios downloaded"""
        with pytest.raises(Exception):
            klimaatsommenprep = KlimaatsommenPrep(folder=FOLDER_TEST,
                batch_name="batch_test",
                cfg_file = 'cfg_lizard.cfg',
                landuse_file = FOLDER_TEST.model.schema_base.rasters.landuse,
                verify=True
            )

    def test_a_klimaatsommenprep(self, folder_new):
        klimaatsommenprep = KlimaatsommenPrep(folder=folder_new,
            batch_name="batch_test",
            cfg_file = 'cfg_lizard.cfg',
            landuse_file = FOLDER_TEST.model.schema_base.rasters.landuse,
            verify=False
>>>>>>> c9a82ec5
        )
        
        #Run test
        klimaatsommenprep.run(overwrite=True, testing=True)

        #check results
        for raster_type in ["depth_max", "damage_total"]:
            scenario_metadata = pd.read_csv(klimaatsommenprep.info_file[raster_type].path, sep=";")
            assertion_metadata = pd.read_csv(TEST_DIRECTORY/fr"test_klimaatsommen/{raster_type}_info_expected.csv", sep=";")

            pd.testing.assert_frame_equal(scenario_metadata, assertion_metadata)

<<<<<<< HEAD

def test_klimaatsommenprep():
    """Test creation of gpkg and rasters"""
    # %%
    klimaatsommenprep = KlimaatsommenPrep(
        folder=FOLDER_TEST,
        batch_name="batch_test",
        cfg_file="cfg_lizard.cfg",
        landuse_file=FOLDER_TEST.model.schema_base.rasters.landuse,
        verify=False,
    )

    # Rebase the batch_fd so it will always create all output.
    batch_test = TEMP_DIR / f"batch_test_{hrt.get_uuid()}"
    batch_test = ClimateResult(batch_test, create=True)
    shutil.copytree(
        src=klimaatsommenprep.batch_fd.downloads.piek_glg_T10.netcdf.path,
        dst=batch_test.downloads.piek_glg_T10.netcdf.path,
    )
    klimaatsommenprep.batch_fd = batch_test

    # Run test
    klimaatsommenprep.run(overwrite=True, testing=True)

    # check results
    for raster_type in ["depth_max", "damage_total"]:
        scenario_metadata = pd.read_csv(klimaatsommenprep.info_file[raster_type].path, sep=";")
        assertion_metadata = pd.read_csv(
            TEST_DIRECTORY / rf"test_klimaatsommen/{raster_type}_info_expected.csv", sep=";"
        )
        # we ignore the order of the columns (check_like=True)
        pd.testing.assert_frame_equal(scenario_metadata, assertion_metadata, check_like=True)


# %%
def test_klimaatsommenprep_old():
    """Test creation of gpkg and rasters. Uses old wdepth calculation"""
    # %%
    klimaatsommenprep = KlimaatsommenPrep(
        folder=FOLDER_TEST,
        batch_name="batch_test",
        cfg_file="cfg_lizard.cfg",
        landuse_file=FOLDER_TEST.model.schema_base.rasters.landuse,
        verify=False,
        old_wlvl=True,
    )

    # Rebase the batch_fd so it will always create all output.
    batch_test = TEMP_DIR / f"batch_test_{hrt.get_uuid()}"
    batch_test = ClimateResult(batch_test, create=True)
    shutil.copytree(
        src=klimaatsommenprep.batch_fd.downloads.piek_glg_T10.netcdf.path,
        dst=batch_test.downloads.piek_glg_T10.netcdf.path,
    )
    klimaatsommenprep.batch_fd = batch_test

    # Run test
    klimaatsommenprep.run(overwrite=True, testing=True)

    # check results
    for raster_type in ["depth_max", "damage_total"]:
        scenario_metadata = pd.read_csv(klimaatsommenprep.info_file[raster_type].path, sep=";")
        assertion_metadata = pd.read_csv(
            TEST_DIRECTORY / rf"test_klimaatsommen/{raster_type}_info_expected_OLD.csv", sep=";"
        )
        # we ignore the order of the columns (check_like=True)
        pd.testing.assert_frame_equal(scenario_metadata, assertion_metadata, check_like=True)


# %%
# if __name__ == "__main__":
# test_klimaatsommenprep()
=======

    def test_b_maskerkaart(self, klimaatsommen):


        klimaatsommen.step1_maskerkaart()

        assert klimaatsommen.batch_fd.output.maskerkaart.exists()
        assert klimaatsommen.batch_fd.output.mask_depth_overlast.exists()
        


# %%
if __name__ == "__main__":

    self = TestKlimaatsommen()
    folder_new = self.folder_new()
    klimaatsommen = self.klimaatsommen(folder_new)

    # self.test_a_klimaatsommenprep(folder_new)
    self.test_b_maskerkaart(klimaatsommen)
>>>>>>> c9a82ec5
<|MERGE_RESOLUTION|>--- conflicted
+++ resolved
@@ -6,77 +6,57 @@
 import pandas as pd
 import pytest
 
+import hhnk_threedi_tools.core.climate_scenarios.klimaatsommen_main as klimaatsommen_main
+
 # Local imports
 from hhnk_threedi_tools.core.climate_scenarios.klimaatsommen_prep import (
     KlimaatsommenPrep,
 )
 from hhnk_threedi_tools.core.folder_helpers import ClimateResult
-<<<<<<< HEAD
-from hhnk_threedi_tools.core.folders import Folders
-from tests.config import FOLDER_TEST, TEMP_DIR, TEST_DIRECTORY
-
-
-def test_klimaatsommenprep_verify():
-    """Raises because not all 18 scenarios downloaded"""
-    with pytest.raises(Exception):
-        klimaatsommenprep = KlimaatsommenPrep(
-            folder=FOLDER_TEST,
-            batch_name="batch_test",
-            cfg_file="cfg_lizard.cfg",
-            landuse_file=FOLDER_TEST.model.schema_base.rasters.landuse,
-            verify=True,
-=======
-import hhnk_research_tools as hrt
-
-import hhnk_threedi_tools.core.climate_scenarios.klimaatsommen_main as klimaatsommen_main
 
 if __name__ == "__main__":
     import importlib
+
     importlib.reload(klimaatsommen_main)
 
 from tests.config import FOLDER_TEST, PATH_NEW_FOLDER, TEMP_DIR, TEST_DIRECTORY
 
+
 class TestKlimaatsommen:
-
     # @pytest.fixture(scope="class")
     def folder_new(self):
-        """Copy folder structure and sqlite and then run splitter so we 
+        """Copy folder structure and sqlite and then run splitter so we
         get the correct sqlite (with errors) to run tests on."""
         FOLDER_NEW = Folders(PATH_NEW_FOLDER, create=True)
-        
-        shutil.copytree(src=FOLDER_TEST.source_data.path,
-                dst=FOLDER_NEW.source_data.path,
-                dirs_exist_ok=True)
-        shutil.copytree(FOLDER_TEST.model.schema_base.path, 
-                FOLDER_NEW.model.schema_base.path, 
-                dirs_exist_ok=True)
+
+        shutil.copytree(src=FOLDER_TEST.source_data.path, dst=FOLDER_NEW.source_data.path, dirs_exist_ok=True)
+        shutil.copytree(FOLDER_TEST.model.schema_base.path, FOLDER_NEW.model.schema_base.path, dirs_exist_ok=True)
         # shutil.copy(FOLDER_TEST.model.settings.path, FOLDER_NEW.model.settings.path)
         # shutil.copy(FOLDER_TEST.model.settings_default.path, FOLDER_NEW.model.settings_default.path)
         # shutil.copy(FOLDER_TEST.model.model_sql.path, FOLDER_NEW.model.model_sql.path)
         # self.folder=FOLDER_TEST
-                
-        #Rebase the batch_fd so it will always create all output.
+
+        # Rebase the batch_fd so it will always create all output.
         batch_test_orig = FOLDER_TEST.threedi_results.batch["batch_test"]
         batch_test_new = FOLDER_NEW.threedi_results.batch["batch_test"]
-        shutil.copytree(src=batch_test_orig.downloads.path,
-                dst=batch_test_new.downloads.path,
-                dirs_exist_ok=True)
-        
-        #Maskerkaart requires bui_GHG_T1000
+        shutil.copytree(src=batch_test_orig.downloads.path, dst=batch_test_new.downloads.path, dirs_exist_ok=True)
+
+        # Maskerkaart requires bui_GHG_T1000
         for bui in ["blok", "piek"]:
-            shutil.copytree(src=batch_test_orig.downloads.piek_glg_T10.netcdf.path,
-                    dst=getattr(batch_test_new.downloads, f"{bui}_ghg_T1000").netcdf.path,
-                    dirs_exist_ok=True)
-                    
-        #Folder opnieuw init omdat er bepaalde bestanden de eerste keer niet bestonden
+            shutil.copytree(
+                src=batch_test_orig.downloads.piek_glg_T10.netcdf.path,
+                dst=getattr(batch_test_new.downloads, f"{bui}_ghg_T1000").netcdf.path,
+                dirs_exist_ok=True,
+            )
+
+        # Folder opnieuw init omdat er bepaalde bestanden de eerste keer niet bestonden
         FOLDER_NEW = Folders(PATH_NEW_FOLDER)
         return FOLDER_NEW
-    
 
     # @pytest.fixture(scope="class")
     def klimaatsommen(self, folder_new):
-        klimaatsommen = klimaatsommen_main.KlimaatsommenMain(folder_new, testing=True) 
-    
+        klimaatsommen = klimaatsommen_main.KlimaatsommenMain(folder_new, testing=True)
+
         klimaatsommen.widgets.batch_folder_box.value = klimaatsommen.widgets.batch_folder_box.options[1]
         klimaatsommen.widgets.precipitation_zone_box.value = klimaatsommen.widgets.precipitation_zone_box.options[1]
         return klimaatsommen
@@ -84,124 +64,47 @@
     def test_klimaatsommenprep_verify():
         """Raises because not all 18 scenarios downloaded"""
         with pytest.raises(Exception):
-            klimaatsommenprep = KlimaatsommenPrep(folder=FOLDER_TEST,
+            klimaatsommenprep = KlimaatsommenPrep(
+                folder=FOLDER_TEST,
                 batch_name="batch_test",
-                cfg_file = 'cfg_lizard.cfg',
-                landuse_file = FOLDER_TEST.model.schema_base.rasters.landuse,
-                verify=True
+                cfg_file="cfg_lizard.cfg",
+                landuse_file=FOLDER_TEST.model.schema_base.rasters.landuse,
+                verify=True,
             )
 
     def test_a_klimaatsommenprep(self, folder_new):
-        klimaatsommenprep = KlimaatsommenPrep(folder=folder_new,
+        klimaatsommenprep = KlimaatsommenPrep(
+            folder=folder_new,
             batch_name="batch_test",
-            cfg_file = 'cfg_lizard.cfg',
-            landuse_file = FOLDER_TEST.model.schema_base.rasters.landuse,
-            verify=False
->>>>>>> c9a82ec5
+            cfg_file="cfg_lizard.cfg",
+            landuse_file=FOLDER_TEST.model.schema_base.rasters.landuse,
+            verify=False,
         )
-        
-        #Run test
+
+        # Run test
         klimaatsommenprep.run(overwrite=True, testing=True)
 
-        #check results
+        # check results
         for raster_type in ["depth_max", "damage_total"]:
             scenario_metadata = pd.read_csv(klimaatsommenprep.info_file[raster_type].path, sep=";")
-            assertion_metadata = pd.read_csv(TEST_DIRECTORY/fr"test_klimaatsommen/{raster_type}_info_expected.csv", sep=";")
+            assertion_metadata = pd.read_csv(
+                TEST_DIRECTORY / rf"test_klimaatsommen/{raster_type}_info_expected.csv", sep=";"
+            )
 
             pd.testing.assert_frame_equal(scenario_metadata, assertion_metadata)
 
-<<<<<<< HEAD
-
-def test_klimaatsommenprep():
-    """Test creation of gpkg and rasters"""
-    # %%
-    klimaatsommenprep = KlimaatsommenPrep(
-        folder=FOLDER_TEST,
-        batch_name="batch_test",
-        cfg_file="cfg_lizard.cfg",
-        landuse_file=FOLDER_TEST.model.schema_base.rasters.landuse,
-        verify=False,
-    )
-
-    # Rebase the batch_fd so it will always create all output.
-    batch_test = TEMP_DIR / f"batch_test_{hrt.get_uuid()}"
-    batch_test = ClimateResult(batch_test, create=True)
-    shutil.copytree(
-        src=klimaatsommenprep.batch_fd.downloads.piek_glg_T10.netcdf.path,
-        dst=batch_test.downloads.piek_glg_T10.netcdf.path,
-    )
-    klimaatsommenprep.batch_fd = batch_test
-
-    # Run test
-    klimaatsommenprep.run(overwrite=True, testing=True)
-
-    # check results
-    for raster_type in ["depth_max", "damage_total"]:
-        scenario_metadata = pd.read_csv(klimaatsommenprep.info_file[raster_type].path, sep=";")
-        assertion_metadata = pd.read_csv(
-            TEST_DIRECTORY / rf"test_klimaatsommen/{raster_type}_info_expected.csv", sep=";"
-        )
-        # we ignore the order of the columns (check_like=True)
-        pd.testing.assert_frame_equal(scenario_metadata, assertion_metadata, check_like=True)
-
-
-# %%
-def test_klimaatsommenprep_old():
-    """Test creation of gpkg and rasters. Uses old wdepth calculation"""
-    # %%
-    klimaatsommenprep = KlimaatsommenPrep(
-        folder=FOLDER_TEST,
-        batch_name="batch_test",
-        cfg_file="cfg_lizard.cfg",
-        landuse_file=FOLDER_TEST.model.schema_base.rasters.landuse,
-        verify=False,
-        old_wlvl=True,
-    )
-
-    # Rebase the batch_fd so it will always create all output.
-    batch_test = TEMP_DIR / f"batch_test_{hrt.get_uuid()}"
-    batch_test = ClimateResult(batch_test, create=True)
-    shutil.copytree(
-        src=klimaatsommenprep.batch_fd.downloads.piek_glg_T10.netcdf.path,
-        dst=batch_test.downloads.piek_glg_T10.netcdf.path,
-    )
-    klimaatsommenprep.batch_fd = batch_test
-
-    # Run test
-    klimaatsommenprep.run(overwrite=True, testing=True)
-
-    # check results
-    for raster_type in ["depth_max", "damage_total"]:
-        scenario_metadata = pd.read_csv(klimaatsommenprep.info_file[raster_type].path, sep=";")
-        assertion_metadata = pd.read_csv(
-            TEST_DIRECTORY / rf"test_klimaatsommen/{raster_type}_info_expected_OLD.csv", sep=";"
-        )
-        # we ignore the order of the columns (check_like=True)
-        pd.testing.assert_frame_equal(scenario_metadata, assertion_metadata, check_like=True)
-
-
-# %%
-# if __name__ == "__main__":
-# test_klimaatsommenprep()
-=======
-
     def test_b_maskerkaart(self, klimaatsommen):
-
-
         klimaatsommen.step1_maskerkaart()
 
         assert klimaatsommen.batch_fd.output.maskerkaart.exists()
         assert klimaatsommen.batch_fd.output.mask_depth_overlast.exists()
-        
 
 
 # %%
 if __name__ == "__main__":
-
     self = TestKlimaatsommen()
     folder_new = self.folder_new()
     klimaatsommen = self.klimaatsommen(folder_new)
 
     # self.test_a_klimaatsommenprep(folder_new)
-    self.test_b_maskerkaart(klimaatsommen)
->>>>>>> c9a82ec5
+    self.test_b_maskerkaart(klimaatsommen)