# This is an environment for hhnk_qgis_plugin installation
name: threedipy

channels:
  - conda-forge

dependencies:
  #QGIS preinstalled

  - python=3.9.18 # equals MI python version
  - geopandas=0.14.1
  - pandas=2.0.2
  - scipy=1.10.1
  #- h5py=3.8.0 incompatible met rest van env; conda solved naar 3.11.0
  - h5py
  - fiona=1.9.5
  - shapely=2.0.2
  # - gdal=3.8.4 incompatible with rasterio

  #User folder
  - jupyterlab=4.2.0
  - ipywidgets=8.1.2
  #External deps plugin

  - pytest=7.2.2
  - pytest-cov
  - pluggy=1.0.0 #pytest dependency
  # - exceptiongroup=1.1.1 #pytest dependency
  - iniconfig=2.0.0 #pytest dependency
  - tqdm=4.64.0
  - rioxarray=0.15.0 #higher versions need python >=3.10
  - pyogrio=0.7.2 #0.9.0 doesnt work with gdal
  - rasterio=1.3.10 #rxr dep
  - affine=2.4.0 #rxr dep
  - dask=2024.6.2 #rxr dep
  - matplotlib=3.8.* #3.9.0 gives RuntimeError: Entry point name 'inline' duplicated
  # See also: https://discourse.matplotlib.org/t/latest-versions-via-pip-jupyterlab-import-of-matplotlib-broken/24477/7


  - xarray=2024.3.0
  - openpyxl=3.1.2
  - cached_property=1.5.2
  - rtree=1.0.1
  - pip=24.0
<<<<<<< HEAD
  - oracledb=2.4.1
=======
  - oracledb==2.4.1
>>>>>>> 36b2d845

  - pip: # 3Di packages are not conda installable and are therefore installed by PIP
    - threedi_modelchecker==2.6.3 #threedi_results_analysis 3.9.0
    - threedi_scenario_downloader==1.4 #Lizard API v4 only
    - threedi_schema==0.219.3 #threedi_results_analysis 3.9.0
    - threedi-api-client==4.1.7 #3Di Models and Simulations 3.11.0
    - threedigrid_builder==1.14.4 #threedi_results_analysis 3.9.2
    - threedigrid==2.3.3 #threedi_results_analysis 3.12.0
    - threedidepth==0.6.3 #threedi_results_analysis 3.9.0

    # Schema 217.
    # - threedi_modelchecker==2.4.0 #ThreediToolbox 2.5.5
    # - threedi_scenario_downloader==1.4 #Lizard API v4 only
    # - threedi_schema==0.217.11 #ThreediToolbox 2.5.4
    # - threedi-api-client==4.1.4 #3Di Models and Simulations 3.5.2
    # - threedigrid_builder==1.12.1 #ThreediToolbox 2.5.5
    # - threedigrid==2.0.6 #ThreediToolbox 2.5.4
    # - threedidepth==0.6.1 #ThreediToolbox 2.5.4

    
  # Install these with bin/install_local.bat
  # - hhnk_research_tools==2024.1
  # - hhnk_threedi_tools==2024.1<|MERGE_RESOLUTION|>--- conflicted
+++ resolved
@@ -42,11 +42,7 @@
   - cached_property=1.5.2
   - rtree=1.0.1
   - pip=24.0
-<<<<<<< HEAD
   - oracledb=2.4.1
-=======
-  - oracledb==2.4.1
->>>>>>> 36b2d845
 
   - pip: # 3Di packages are not conda installable and are therefore installed by PIP
     - threedi_modelchecker==2.6.3 #threedi_results_analysis 3.9.0
